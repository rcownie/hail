--- conflicted
+++ resolved
@@ -8,13 +8,8 @@
 
 namespace hail {
 
-<<<<<<< HEAD
-using LongFuncN = int64_t(...);
-using PtrFuncN = NativeObjPtr(...);
-=======
-using LongFuncN = long(NativeStatus*, ...);
+using LongFuncN = int64_t(NativeStatus*, ...);
 using PtrFuncN = NativeObjPtr(NativeStatus*, ...);
->>>>>>> 187dc116
 
 template<typename ReturnT>
 class NativeFuncObj : public NativeObj {
