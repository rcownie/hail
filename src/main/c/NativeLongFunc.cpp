--- conflicted
+++ resolved
@@ -8,7 +8,7 @@
 
 namespace {
 
-using NativeFunc = NativeFuncObj<long>;
+using NativeFunc = NativeFuncObj<int64_t>;
 
 NativeFunc* to_NativeFunc(JNIEnv* env, jobject thisJ) {
   // Should be a dynamic_cast, but RTTI causes trouble
@@ -17,11 +17,7 @@
 
 } // end anon
 
-<<<<<<< HEAD
-NATIVEMETHOD(jlong, NativeLongFuncL0, apply)(
-=======
-NATIVEMETHOD(long, NativeLongFuncL0, nativeApply)(
->>>>>>> 187dc116
+NATIVEMETHOD(jlong, NativeLongFuncL0, nativeApply)(
   JNIEnv* env,
   jobject thisJ,
   jlong st
@@ -32,11 +28,7 @@
   return f->func_(status);
 }
 
-<<<<<<< HEAD
-NATIVEMETHOD(jlong, NativeLongFuncL1, apply)(
-=======
-NATIVEMETHOD(long, NativeLongFuncL1, nativeApply)(
->>>>>>> 187dc116
+NATIVEMETHOD(jlong, NativeLongFuncL1, nativeApply)(
   JNIEnv* env,
   jobject thisJ,
   jlong st,
@@ -48,11 +40,7 @@
   return f->func_(status, a0);
 }
 
-<<<<<<< HEAD
-NATIVEMETHOD(jlong, NativeLongFuncL2, apply)(
-=======
-NATIVEMETHOD(long, NativeLongFuncL2, nativeApply)(
->>>>>>> 187dc116
+NATIVEMETHOD(jlong, NativeLongFuncL2, nativeApply)(
   JNIEnv* env,
   jobject thisJ,
   jlong st,
@@ -65,11 +53,7 @@
   return f->func_(status, a0, a1);
 }
 
-<<<<<<< HEAD
-NATIVEMETHOD(jlong, NativeLongFuncL3, apply)(
-=======
-NATIVEMETHOD(long, NativeLongFuncL3, nativeApply)(
->>>>>>> 187dc116
+NATIVEMETHOD(jlong, NativeLongFuncL3, nativeApply)(
   JNIEnv* env,
   jobject thisJ,
   jlong st,
@@ -84,11 +68,7 @@
   return f->func_(status, a0, a1, a2);
 }
 
-<<<<<<< HEAD
-NATIVEMETHOD(jlong, NativeLongFuncL4, apply)(
-=======
-NATIVEMETHOD(long, NativeLongFuncL4, nativeApply)(
->>>>>>> 187dc116
+NATIVEMETHOD(jlong, NativeLongFuncL4, nativeApply)(
   JNIEnv* env,
   jobject thisJ,
   jlong st,
@@ -103,11 +83,7 @@
   return f->func_(status, a0, a1, a2, a3);
 }
 
-<<<<<<< HEAD
-NATIVEMETHOD(jlong, NativeLongFuncL5, apply)(
-=======
-NATIVEMETHOD(long, NativeLongFuncL5, nativeApply)(
->>>>>>> 187dc116
+NATIVEMETHOD(jlong, NativeLongFuncL5, nativeApply)(
   JNIEnv* env,
   jobject thisJ,
   jlong st,
@@ -123,11 +99,7 @@
   return f->func_(status, a0, a1, a2, a3, a4);
 }
 
-<<<<<<< HEAD
-NATIVEMETHOD(jlong, NativeLongFuncL6, apply)(
-=======
-NATIVEMETHOD(long, NativeLongFuncL6, nativeApply)(
->>>>>>> 187dc116
+NATIVEMETHOD(jlong, NativeLongFuncL6, nativeApply)(
   JNIEnv* env,
   jobject thisJ,
   jlong st,
@@ -144,11 +116,7 @@
   return f->func_(status, a0, a1, a2, a3, a4, a5);
 }
 
-<<<<<<< HEAD
-NATIVEMETHOD(jlong, NativeLongFuncL7, apply)(
-=======
-NATIVEMETHOD(long, NativeLongFuncL7, nativeApply)(
->>>>>>> 187dc116
+NATIVEMETHOD(jlong, NativeLongFuncL7, nativeApply)(
   JNIEnv* env,
   jobject thisJ,
   jlong st,
@@ -166,11 +134,7 @@
   return f->func_(status, a0, a1, a2, a3, a4, a5, a6);
 }
 
-<<<<<<< HEAD
-NATIVEMETHOD(jlong, NativeLongFuncL8, apply)(
-=======
-NATIVEMETHOD(long, NativeLongFuncL8, nativeApply)(
->>>>>>> 187dc116
+NATIVEMETHOD(jlong, NativeLongFuncL8, nativeApply)(
   JNIEnv* env,
   jobject thisJ,
   jlong st,
