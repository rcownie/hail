--- conflicted
+++ resolved
@@ -7,18 +7,10 @@
 #   -fabi-version=9 was the default in g++-5.x
 
 # On MacOS, libc++ is the default library, and the default clang-based
-# compiler doesn't accept the -fabi-version=N option.  We still use the 
-<<<<<<< HEAD
-# name "libhail_abi_v9.dylib" to mean "libhail compatible with recent abi
-
-ifndef SUBMAKE_NAME
-
-=======
-# name "libhail.dylib" to mean "libhail compatible with recent abi
+# compiler doesn't accept the -fabi-version=N option.  
 
 ifndef IS_SUBMAKE
 
->>>>>>> 92d9a727
 .PHONY: top all clean debug prebuilt test
 
 top: all
@@ -30,23 +22,10 @@
   CXX_TYPE :=not_clang
 endif
 
-<<<<<<< HEAD
-CXX_ABI_V9_ERRS :=$(shell echo "" >a.cpp; $(CXX) -fabi-version=9 -c a.cpp 2>a.err; rm -f a.cpp a.o 2>/dev/null; cat a.err)
-
-
-
-all clean debug prebuilt test:
-ifeq ($(CXX_ABI_V9_ERRS),)
-	@$(MAKE) --no-print-directory SUBMAKE_NAME=abi_new SUBMAKE_CXXFLAGS=-fabi-version=9 $@
-else
-	@$(MAKE) --no-print-directory SUBMAKE_NAME=abi_new SUBMAKE_CXXFLAGS= $@
-endif
-=======
 # If this compiler supports "-fabi-version=9", we will build libhail.so that way.
 # If not, you get whatever you get.
 
 CXX_ABI_V9_ERRS :=$(shell echo "" >a.cpp; $(CXX) -fabi-version=9 -c a.cpp 2>a.err; rm -f a.cpp a.o 2>/dev/null; cat a.err)
->>>>>>> 92d9a727
 
 all clean debug prebuilt test:
 ifeq ($(CXX_ABI_V9_ERRS),)
@@ -268,11 +247,6 @@
 	./$(BUILD)/functional-tests
 
 clean:
-<<<<<<< HEAD
-	-rm -rf $(BUILD) headers lib libsimdpp-2.0-rc2 $(LIBBOOT) $(LIBHAIL)
-
-$(BUILD)/headers: $(shell $(FIND) ../resources/include -name "*.h")
-=======
 	-rm -rf $(BUILD) lib libsimdpp-2.0-rc2 $(LIBBOOT) $(LIBHAIL)
 
 # The $(BUILD)/headers target is updated whenever any .h file has changed
@@ -287,13 +261,10 @@
 # this seems good enough, and simpler than managing precise dependencies.
 
 $(BUILD)/headers: $(shell $(FIND) . -name "*.h"; $(FIND) ../resources/include -name "*.h")
->>>>>>> 92d9a727
 	$(TOUCH) $@
 
 $(BUILD_OBJECTS) $(BUILD)/NativeBoot.o: $(BUILD)/headers
 
-<<<<<<< HEAD
-=======
 # We take all headers files visible to dynamic-generated code, together with
 # the output of "$(CXX) --version", to give a checksum $(ALL_HEADER_CKSUM)
 # which is then used to modify NativeModule's hash function.  This gives very
@@ -301,7 +272,6 @@
 # files, will cause recompilation of dynamic-generated C++ rather than getting
 # an erroneous cache hit on outdated DLL files.
 
->>>>>>> 92d9a727
 ALL_HEADER_FILES := $(shell $(FIND) ../resources/include -name "*.h")
 ALL_HEADER_CKSUM := $(shell $(CXX) --version >.cxx.vsn ; $(CAT) .cxx.vsn $(ALL_HEADER_FILES) | $(CKSUM) | $(CUT) -d " " -f 1)
 
