--- conflicted
+++ resolved
@@ -5,70 +5,10 @@
 UNAME_S :=$(shell uname -s)
 UNAME_P :=$(shell uname -p)
 
-<<<<<<< HEAD
-# Resolve the full pathnames of executables so that any unintentional
-# use of non-system executables will be visible in the build log.
-
-CAT :=$(shell which cat 2>/dev/null)
-ifeq ($(CAT),)
-  CAT :=cat
-endif
-
-CKSUM :=$(shell which cksum 2>/dev/null)
-ifeq ($(CKSUM),)
-  CKSUM :=cksum
-endif
-
-CP :=$(shell which cp 2>/dev/null)
-ifeq ($(CP),)
-  CP :=cp
-endif
-
-CURL :=$(shell which curl 2>/dev/null)
-ifeq ($(CURL),)
-  CURL :=curl
-endif
-
-CUT :=$(shell which cut 2>/dev/null)
-ifeq ($(CUT),)
-  CUT :=cut
-endif
-
-FIND :=$(shell which find 2>/dev/null)
-ifeq ($(FIND),)
-  FIND :=find
-endif
-
-MKDIR :=$(shell which mkdir 2>/dev/null)
-ifeq ($(MKDIR),)
-  MKDIR :=mkdir
-endif
-
-RM :=$(shell which rm 2>/dev/null)
-ifeq ($(RM),)
-  RM :=rm
-endif
-
-TAR :=$(shell which tar 2>/dev/null)
-ifeq ($(TAR),)
-  TAR :=tar
-endif
-
-TOUCH :=$(shell which touch 2>/dev/null)
-ifeq ($(TOUCH),)
-  TOUCH :=touch
-endif
-
-.PHONY: all clean debug test libsimdpp
-
-BUILD := build
-BUILD_FORCE := $(shell mkdir -p $(BUILD))
-=======
 BUILD :=build
 
 # Change this setting to update the version of libsimdpp
 LIBSIMDPP :=libsimdpp-2.1
->>>>>>> 58a813e1
 
 # If you want to add a new cpp file, like foo.cpp, to the library, add foo.o to
 # this list
@@ -124,16 +64,6 @@
 ifneq ($(WARNFLAGS),)
   $(warning WARNING: ignored CXXFLAGS options affecting binary compatibility: $(WARNFLAGS))
   CXXFLAGS := $(filter-out $(WARNFLAGS),$(CXXFLAGS))
-<<<<<<< HEAD
-endif
-
-# If no inherited "-march=%", then use "-march=sandybridge" for ISA compatibility
-# with MacBook Pro's since 2011 (also the earliest cpu with AVX).
-
-ifeq ($(filter -march=%,$(CXXFLAGS)),)
-  CXXFLAGS += -march=sandybridge
-=======
->>>>>>> 58a813e1
 endif
 
 # If no inherited "-march=%", then use "-march=sandybridge" for ISA compatibility
@@ -165,17 +95,10 @@
   LIBHAIL := lib/darwin/libhail.dylib
 endif
 
-<<<<<<< HEAD
-all: libsimdpp-2.0-rc2 $(BUILD) $(LIBBOOT) $(LIBHAIL)
-
-$(BUILD):
-	-$(MKDIR) -p $@
-=======
 all: $(BUILD) $(LIBBOOT) $(LIBHAIL)
 
 $(BUILD):
 	-mkdir -p $@
->>>>>>> 58a813e1
 
 debug:
 	echo "make debug"
@@ -187,25 +110,11 @@
 	-$(CXX) --version
 
 $(BUILD)/functional-tests: ibs.cpp test.cpp
-<<<<<<< HEAD
-	-$(MKDIR) -p build
-=======
 	-mkdir -p build
->>>>>>> 58a813e1
 	$(CXX) $(CXXFLAGS) -DNUMBER_OF_GENOTYPES_PER_ROW=256 ibs.cpp test.cpp -o $(BUILD)/functional-tests
 
 prebuilt: all
 	@echo updating $(PREBUILT) ...
-<<<<<<< HEAD
-	$(CP) -p -f $(LIBBOOT) $(PREBUILT)/$(LIBBOOT)
-	$(CP) -p -f $(LIBHAIL) $(PREBUILT)/$(LIBHAIL)
-
-test: $(BUILD)/functional-tests
-	./$(BUILD)/functional-tests
-
-clean:
-	-rm -rf $(BUILD) lib libsimdpp-2.0-rc2 $(LIBBOOT) $(LIBHAIL)
-=======
 	cp -p -f $(LIBBOOT) $(PREBUILT)/$(LIBBOOT)
 	cp -p -f $(LIBHAIL) $(PREBUILT)/$(LIBHAIL)
 
@@ -214,7 +123,6 @@
 
 clean:
 	-rm -rf $(BUILD) $(LIBSIMDPP) $(LIBBOOT) $(LIBHAIL)
->>>>>>> 58a813e1
 
 # The $(BUILD)/headers target is updated whenever any .h file has changed
 # under either the source directory, *or* the ../resources/include tree.
@@ -227,13 +135,8 @@
 # clean-rebuild time is short (compared to other parts of the build process),
 # this seems good enough, and simpler than managing precise dependencies.
 
-<<<<<<< HEAD
-$(BUILD)/headers: $(shell $(FIND) . -name "*.h"; $(FIND) ../resources/include -name "*.h")
-	$(TOUCH) $@
-=======
 $(BUILD)/headers: $(LIBSIMDPP) $(shell find . -name "*.h"; find ../resources/include -name "*.h")
 	touch $@
->>>>>>> 58a813e1
 
 $(BUILD_OBJECTS) $(BUILD)/NativeBoot.o: $(BUILD)/headers
 
@@ -244,13 +147,8 @@
 # files, will cause recompilation of dynamic-generated C++ rather than getting
 # an erroneous cache hit on outdated DLL files.
 
-<<<<<<< HEAD
-ALL_HEADER_FILES := $(shell $(FIND) ../resources/include -name "*.h")
-ALL_HEADER_CKSUM := $(shell $(CXX) --version >.cxx.vsn ; $(CAT) .cxx.vsn $(ALL_HEADER_FILES) | $(CKSUM) | $(CUT) -d " " -f 1)
-=======
 ALL_HEADER_FILES := $(shell find ../resources/include -name "*.h")
 ALL_HEADER_CKSUM := $(shell $(CXX) --version >.cxx.vsn ; cat .cxx.vsn $(ALL_HEADER_FILES) | cksum | cut -d " " -f 1)
->>>>>>> 58a813e1
 
 $(BUILD)/NativeModule.o: NativeModule.cpp
 	$(CXX) $(CXXFLAGS) -DALL_HEADER_CKSUM=$(ALL_HEADER_CKSUM)UL -c NativeModule.cpp -o $@
@@ -266,19 +164,10 @@
 $(LIBSIMDPP): $(LIBSIMDPP).tar.gz
 	tar -xzf $<
 
-<<<<<<< HEAD
-$(shared_library): libsimdpp-2.1 ${OBJECTS}
-	mkdir -p $(dir $(shared_library))
-	${CXX} ${LIBFLAGS} ${LIBDIRS} ${CXXFLAGS} ${OBJECTS} -o $@ 
-
-$(LIBHAIL): $(BUILD_OBJECTS)
-	-$(MKDIR) -p $(basename $(LIBHAIL))
-=======
 $(LIBBOOT): $(BUILD)/NativeBoot.o
 	-mkdir -p $(basename $(LIBBOOT))
 	$(CXX) $(LIBFLAGS) $(LIBDIRS) $(CXXFLAGS) $(BUILD)/NativeBoot.o -o $@
 
 $(LIBHAIL): $(BUILD_OBJECTS)
 	-mkdir -p $(basename $(LIBHAIL))
->>>>>>> 58a813e1
 	$(CXX) $(LIBFLAGS) $(LIBDIRS) $(CXXFLAGS) $(BUILD_OBJECTS) -o $@ 