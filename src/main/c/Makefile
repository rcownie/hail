.PHONY: top all clean debug prebuilt test

top: all

UNAME_S :=$(shell uname -s)
UNAME_P :=$(shell uname -p)

BUILD :=build

<<<<<<< HEAD
=======
# Control optimization level and gdb-in-xterm code in NativePtr.cpp
HAIL_ENABLE_DEBUG :=0

ifeq ($(HAIL_ENABLE_DEBUG),1)
  HAIL_OPT_FLAGS :=-O1 -DHAIL_ENABLE_DEBUG=1
else
  HAIL_OPT_FLAGS :=-O3
endif

>>>>>>> 8853d18d
# Change this setting to update the version of libsimdpp
LIBSIMDPP :=libsimdpp-2.1

# If you want to add a new cpp file, like foo.cpp, to the library, add foo.o to
# this list
OBJECTS := \
  davies.o \
  ibs.o \
  ByteArrayPool.o \
  Logging.o \
  NativeCodeSuite.o \
  NativeLongFunc.o \
  NativeModule.o \
  NativePtr.o \
  NativeStatus.o \
  ObjectArray.o \
  PackDecoder.o \
  Region.o \
  Upcalls.o

BUILD_OBJECTS := $(OBJECTS:%=$(BUILD)/%)

$(BUILD)/%.o: %.cpp
	$(CXX) -o $@ $(CXXFLAGS) -c $<

ifndef JAVA_HOME
  TMP :=$(shell java -XshowSettings:properties -version 2>&1 | fgrep -i java.home)
  ifneq ($(TMP),)
    JAVA_HOME := $(shell dirname $(filter-out java.home =,$(TMP)))
  endif
endif

ifeq ($(UNAME_S),Linux)
  JAVA_MD :=linux
else
  JAVA_MD :=darwin
endif

# Currently source code for libboot and libhail only uses features up to C++11.
# The intention is to support C++17 for dynamic-compiled code eventually, but 
# to maximize compatibility with different compilers/platforms we don't
# require that here.
#
# The code relies heavily on C++11's std::shared_ptr, so you need a compiler
# that supports at least the C++11 standard.

CXXSTD := -std=c++11

# Check for any inherited CXXFLAGS which could interfere with
# ABI compatibility.  Such flags will cause a warning, then will be
# ignored.  This list may not be exhaustive: any options affecting the
# procedure-calling standard or data layout may cause trouble.

BADFLAGS := \
  -fabi-version=% -f%-struct-return -fshort-enums -fshort-wchar -fpie -fPIE -ffixed-% \
  -fcall-used-% -fcall-saved-% -fpack-struct% -f%leading-underscore -f%trampolines -fvisibility=% \
  -f%strict-volatile-bitfields 

WARNFLAGS :=$(filter $(BADFLAGS),$(CXXFLAGS))
ifneq ($(WARNFLAGS),)
  $(warning WARNING: ignored CXXFLAGS options affecting binary compatibility: $(WARNFLAGS))
  CXXFLAGS := $(filter-out $(WARNFLAGS),$(CXXFLAGS))
endif

# If no inherited "-march=%", then use "-march=sandybridge" for ISA compatibility
# with MacBook Pro's since 2011 (also the earliest cpu with AVX).

ifeq ($(filter -march=%,$(CXXFLAGS)),)
  CXXFLAGS += -march=sandybridge
endif

# Append to any inherited flags which survived filtering
<<<<<<< HEAD
CXXFLAGS += -O3 $(CXXSTD) -I$(LIBSIMDPP) -Wall -Werror
=======
CXXFLAGS += $(HAIL_OPT_FLAGS) $(CXXSTD) -I$(LIBSIMDPP) -Wall -Werror
>>>>>>> 8853d18d
CXXFLAGS += -fPIC -ggdb -fno-strict-aliasing
CXXFLAGS += -I../resources/include -I$(JAVA_HOME)/include -I$(JAVA_HOME)/include/$(JAVA_MD)
LIBFLAGS += -fvisibility=default
PREBUILT := ../../../prebuilt

ifeq ($(UNAME_S),Linux)
  LIBFLAGS += -rdynamic -shared
  LIBBOOT := lib/linux-x86-64/libboot.so
  LIBHAIL := lib/linux-x86-64/libhail.so
  ifneq ($(filter %86,$(UNAME_P)),)
    LIBBOOT := lib/linux-x86/libboot.so
    LIBHAIL := lib/linux-x86/libhail.so
  endif
endif
ifeq ($(UNAME_S),Darwin)
  LIBFLAGS += -dynamiclib -Wl,-undefined,dynamic_lookup
  LIBBOOT := lib/darwin/libboot.dylib
  LIBHAIL := lib/darwin/libhail.dylib
endif

all: $(BUILD) $(LIBBOOT) $(LIBHAIL)

$(BUILD):
	-mkdir -p $@

debug:
	echo "make debug"
ifndef JAVA_HOME
	echo JAVA_HOME undefined
endif
	echo "JAVA_HOME is $(JAVA_HOME)"
	echo "CXX is $(CXX)"
	-$(CXX) --version

$(BUILD)/functional-tests: ibs.cpp test.cpp
	-mkdir -p build
	$(CXX) $(CXXFLAGS) -DNUMBER_OF_GENOTYPES_PER_ROW=256 ibs.cpp test.cpp -o $(BUILD)/functional-tests

prebuilt: all
	@echo updating $(PREBUILT) ...
	cp -p -f $(LIBBOOT) $(PREBUILT)/$(LIBBOOT)
	cp -p -f $(LIBHAIL) $(PREBUILT)/$(LIBHAIL)
<<<<<<< HEAD

test: $(BUILD)/functional-tests
	./$(BUILD)/functional-tests

=======

test: $(BUILD)/functional-tests
	./$(BUILD)/functional-tests

>>>>>>> 8853d18d
clean:
	-rm -rf $(BUILD) $(LIBSIMDPP) $(LIBBOOT) $(LIBHAIL)

# The $(BUILD)/headers target is updated whenever any .h file has changed
# under either the source directory, *or* the ../resources/include tree.
# Header files under ../resources/include are visible to both libhail.so
# code and dynamic-generated code; headers under the source are only visible
# to code that goes into libhail.so
#
# We use this as a pessimistic dependency: if any header has changed, all
# objects will be rebuilt. Since the quantity of code is small and the 
# clean-rebuild time is short (compared to other parts of the build process),
# this seems good enough, and simpler than managing precise dependencies.

$(BUILD)/headers: $(LIBSIMDPP) $(shell find . -name "*.h"; find ../resources/include -name "*.h")
	touch $@

$(BUILD_OBJECTS) $(BUILD)/NativeBoot.o: $(BUILD)/headers

# We take all headers files visible to dynamic-generated code, together with
# the output of "$(CXX) --version", to give a checksum $(ALL_HEADER_CKSUM)
# which is then used to modify NativeModule's hash function.  This gives very
# high probability that any changes to either the C++ compiler, or the header
# files, will cause recompilation of dynamic-generated C++ rather than getting
# an erroneous cache hit on outdated DLL files.

ALL_HEADER_FILES := $(shell find ../resources/include -name "*.h")
ALL_HEADER_CKSUM := $(shell $(CXX) --version >.cxx.vsn ; cat .cxx.vsn $(ALL_HEADER_FILES) | cksum | cut -d " " -f 1)

$(BUILD)/NativeModule.o: NativeModule.cpp
	$(CXX) $(CXXFLAGS) -DALL_HEADER_CKSUM=$(ALL_HEADER_CKSUM)UL -c NativeModule.cpp -o $@

# If your build machine cannot access this URL, download this tar.gz and place
# it in the same directory as this Makefile. If you do so, the build will
# succeed without attempting to access the Internet.
# WGET ?= wget
WGET ?= curl -L -O
$(LIBSIMDPP).tar.gz:
	$(WGET) https://storage.googleapis.com/hail-common/$@

$(LIBSIMDPP): $(LIBSIMDPP).tar.gz
	tar -xzf $<

$(LIBBOOT): $(BUILD)/NativeBoot.o
	-mkdir -p $(basename $(LIBBOOT))
	$(CXX) $(LIBFLAGS) $(LIBDIRS) $(CXXFLAGS) $(BUILD)/NativeBoot.o -o $@

$(LIBHAIL): $(BUILD_OBJECTS)
	-mkdir -p $(basename $(LIBHAIL))
	$(CXX) $(LIBFLAGS) $(LIBDIRS) $(CXXFLAGS) $(BUILD_OBJECTS) -o $@ <|MERGE_RESOLUTION|>--- conflicted
+++ resolved
@@ -7,8 +7,6 @@
 
 BUILD :=build
 
-<<<<<<< HEAD
-=======
 # Control optimization level and gdb-in-xterm code in NativePtr.cpp
 HAIL_ENABLE_DEBUG :=0
 
@@ -18,7 +16,6 @@
   HAIL_OPT_FLAGS :=-O3
 endif
 
->>>>>>> 8853d18d
 # Change this setting to update the version of libsimdpp
 LIBSIMDPP :=libsimdpp-2.1
 
@@ -91,11 +88,7 @@
 endif
 
 # Append to any inherited flags which survived filtering
-<<<<<<< HEAD
-CXXFLAGS += -O3 $(CXXSTD) -I$(LIBSIMDPP) -Wall -Werror
-=======
 CXXFLAGS += $(HAIL_OPT_FLAGS) $(CXXSTD) -I$(LIBSIMDPP) -Wall -Werror
->>>>>>> 8853d18d
 CXXFLAGS += -fPIC -ggdb -fno-strict-aliasing
 CXXFLAGS += -I../resources/include -I$(JAVA_HOME)/include -I$(JAVA_HOME)/include/$(JAVA_MD)
 LIBFLAGS += -fvisibility=default
@@ -138,17 +131,10 @@
 	@echo updating $(PREBUILT) ...
 	cp -p -f $(LIBBOOT) $(PREBUILT)/$(LIBBOOT)
 	cp -p -f $(LIBHAIL) $(PREBUILT)/$(LIBHAIL)
-<<<<<<< HEAD
 
 test: $(BUILD)/functional-tests
 	./$(BUILD)/functional-tests
 
-=======
-
-test: $(BUILD)/functional-tests
-	./$(BUILD)/functional-tests
-
->>>>>>> 8853d18d
 clean:
 	-rm -rf $(BUILD) $(LIBSIMDPP) $(LIBBOOT) $(LIBHAIL)
 
