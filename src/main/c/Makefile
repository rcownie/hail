--- conflicted
+++ resolved
@@ -6,10 +6,7 @@
   ibs.o davies.o \
   NativeCodeSuite.o \
   NativeLongFunc.o \
-<<<<<<< HEAD
-=======
   NativeModule.o \
->>>>>>> 187dc116
   NativePtr.o \
   NativeStatus.o \
   Region.o
@@ -93,10 +90,7 @@
 
 NativeCodeSuite.o: headers
 NativeLongFunc.o: headers
-<<<<<<< HEAD
-=======
 NativeModule.o: headers
->>>>>>> 187dc116
 NativePtr.o: headers
 NativeStatus.o: headers
 Region.o: headers
