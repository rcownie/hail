<<<<<<< HEAD
# This makefile invokes itself recursively to build the libraries,
# possibly with different compiler options.
#
# If compiling with g++, we can specify the abi-version to keep
# maximum compatibility when linked against old versions of libstdc++
#   -fabi-version=2 was the default from g++-3.4 to g++-4.9
#   -fabi-version=9 was the default in g++-5.x

# On MacOS, libc++ is the default library, and the default clang-based
# compiler doesn't accept the -fabi-version=N option.  

ifndef IS_SUBMAKE

=======
>>>>>>> 67bcc6ae
.PHONY: top all clean debug prebuilt test

top: all

UNAME_S :=$(shell uname -s)
UNAME_P :=$(shell uname -p)

# Resolve the full pathnames of executables so that any unintentional
# use of non-system executables will be visible in the build log.

CAT :=$(shell which cat 2>/dev/null)
ifeq ($(CAT),)
  CAT :=cat
endif

CKSUM :=$(shell which cksum 2>/dev/null)
ifeq ($(CKSUM),)
  CKSUM :=cksum
endif

CP :=$(shell which cp 2>/dev/null)
ifeq ($(CP),)
  CP :=cp
endif

CURL :=$(shell which curl 2>/dev/null)
ifeq ($(CURL),)
  CURL :=curl
endif

CUT :=$(shell which cut 2>/dev/null)
ifeq ($(CUT),)
  CUT :=cut
endif

FIND :=$(shell which find 2>/dev/null)
ifeq ($(FIND),)
  FIND :=find
endif

MKDIR :=$(shell which mkdir 2>/dev/null)
ifeq ($(MKDIR),)
  MKDIR :=mkdir
endif

RM :=$(shell which rm 2>/dev/null)
ifeq ($(RM),)
  RM :=rm
endif

TAR :=$(shell which tar 2>/dev/null)
ifeq ($(TAR),)
  TAR :=tar
endif

TOUCH :=$(shell which touch 2>/dev/null)
ifeq ($(TOUCH),)
  TOUCH :=touch
endif

UNAME_S :=$(shell uname -s)
UNAME_P :=$(shell uname -p)

# Resolve the full pathnames of executables so that any unintentional
# use of non-system executables will be visible in the build log.

CAT :=$(shell which cat 2>/dev/null)
CAT ?=cat

CKSUM :=$(shell which cksum 2>/dev/null)
CKSUM ?=cksum

CP :=$(shell which cp 2>/dev/null)
CP ?=cp

CURL :=$(shell which curl 2>/dev/null)
CURL ?=curl

CUT :=$(shell which cut 2>/dev/null)
CUT ?=cut

FIND :=$(shell which find 2>/dev/null)
FIND ?=curl

MKDIR :=$(shell which mkdir 2>/dev/null)
MKDIR ?=mkdir

RM :=$(shell which rm 2>/dev/null)
RM ?=rm

TAR :=$(shell which tar 2>/dev/null)
TAR ?=tar

TOUCH :=$(shell which touch 2>/dev/null)
TOUCH ?=touch

.PHONY: all clean debug test libsimdpp

BUILD := build
BUILD_FORCE := $(shell mkdir -p $(BUILD))

# If you want to add a new cpp file, like foo.cpp, to the library, add foo.o to
# this list
OBJECTS := \
  davies.o \
  ibs.o \
  NativeCodeSuite.o \
  NativeLongFunc.o \
  NativeModule.o \
  NativePtr.o \
  NativeStatus.o \
  Region.o

BUILD_OBJECTS := $(OBJECTS:%=$(BUILD)/%)

$(BUILD)/%.o: %.cpp
	$(CXX) -o $@ $(CXXFLAGS) -c $<

ifndef JAVA_HOME
  TMP :=$(shell java -XshowSettings:properties -version 2>&1 | fgrep -i java.home)
  ifneq ($(TMP),)
    JAVA_HOME := $(shell dirname $(filter-out java.home =,$(TMP)))
  endif
endif

ifeq ($(UNAME_S),Linux)
  JAVA_MD :=linux
else
  JAVA_MD :=darwin
endif

# Currently source code for libboot and libhail only uses features up to C++11.
# The intention is to support C++17 for dynamic-compiled code eventually, but 
# to maximize compatibility with different compilers/platforms we don't
# require that here.
#
# The code relies heavily on C++11's std::shared_ptr, so you need a compiler
# that supports at least the C++11 standard.

CXXSTD := -std=c++11

# Check for any inherited CXXFLAGS which could interfere with
# ABI compatibility.  Such flags will cause a warning, then will be
# ignored.  This list may not be exhaustive: any options affecting the
# procedure-calling standard or data layout may cause trouble.

BADFLAGS := \
  -fabi-version=% -f%-struct-return -fshort-enums -fshort-wchar -fpie -fPIE -ffixed-% \
  -fcall-used-% -fcall-saved-% -fpack-struct% -f%leading-underscore -f%trampolines -fvisibility=% \
  -f%strict-volatile-bitfields 

WARNFLAGS :=$(filter $(BADFLAGS),$(CXXFLAGS))
ifneq ($(WARNFLAGS),)
  $(warning WARNING: ignored CXXFLAGS options affecting binary compatibility: $(WARNFLAGS))
  CXXFLAGS := $(filter-out $(WARNFLAGS),$(CXXFLAGS))
endif

# If no inherited "-march=%", then use "-march=sandybridge" for ISA compatibility
# with MacBook Pro's since 2011 (also the earliest cpu with AVX).

ifeq ($(filter -march=%,$(CXXFLAGS)),)
  CXXFLAGS += -march=sandybridge
endif

# Append to any inherited flags which survived filtering
CXXFLAGS += -O3 $(CXXSTD) -Ilibsimdpp-2.0-rc2 -Wall -Werror
CXXFLAGS += -fPIC -ggdb -fno-strict-aliasing
CXXFLAGS += -I../resources/include -I$(JAVA_HOME)/include -I$(JAVA_HOME)/include/$(JAVA_MD)
LIBFLAGS += -fvisibility=default
PREBUILT := ../../../prebuilt

ifeq ($(UNAME_S),Linux)
  LIBFLAGS += -rdynamic -shared
  LIBBOOT := lib/linux-x86-64/libboot.so
  LIBHAIL := lib/linux-x86-64/libhail.so
  ifneq ($(filter %86,$(UNAME_P)),)
    LIBBOOT := lib/linux-x86/libboot.so
    LIBHAIL := lib/linux-x86/libhail.so
  endif
endif
ifeq ($(UNAME_S),Darwin)
  LIBFLAGS += -dynamiclib -Wl,-undefined,dynamic_lookup
  LIBBOOT := lib/darwin/libboot.dylib
  LIBHAIL := lib/darwin/libhail.dylib
endif

all: libsimdpp-2.0-rc2 $(BUILD) $(LIBBOOT) $(LIBHAIL)

$(BUILD):
	-$(MKDIR) -p $@

debug:
	echo "make debug"
ifndef JAVA_HOME
	echo JAVA_HOME undefined
endif
	echo "JAVA_HOME is $(JAVA_HOME)"
	echo "CXX is $(CXX)"
	-$(CXX) --version

$(BUILD)/functional-tests: ibs.cpp test.cpp
	-$(MKDIR) -p build
	$(CXX) $(CXXFLAGS) -DNUMBER_OF_GENOTYPES_PER_ROW=256 ibs.cpp test.cpp -o $(BUILD)/functional-tests

prebuilt: all
	@echo updating $(PREBUILT) ...
	$(CP) -p -f $(LIBBOOT) $(PREBUILT)/$(LIBBOOT)
	$(CP) -p -f $(LIBHAIL) $(PREBUILT)/$(LIBHAIL)

test: $(BUILD)/functional-tests
	./$(BUILD)/functional-tests

clean:
	-rm -rf $(BUILD) lib libsimdpp-2.0-rc2 $(LIBBOOT) $(LIBHAIL)

# The $(BUILD)/headers target is updated whenever any .h file has changed
# under either the source directory, *or* the ../resources/include tree.
# Header files under ../resources/include are visible to both libhail.so
# code and dynamic-generated code; headers under the source are only visible
# to code that goes into libhail.so
#
# We use this as a pessimistic dependency: if any header has changed, all
# objects will be rebuilt. Since the quantity of code is small and the 
# clean-rebuild time is short (compared to other parts of the build process),
# this seems good enough, and simpler than managing precise dependencies.

$(BUILD)/headers: $(shell $(FIND) . -name "*.h"; $(FIND) ../resources/include -name "*.h")
	$(TOUCH) $@

$(BUILD_OBJECTS) $(BUILD)/NativeBoot.o: $(BUILD)/headers

# We take all headers files visible to dynamic-generated code, together with
# the output of "$(CXX) --version", to give a checksum $(ALL_HEADER_CKSUM)
# which is then used to modify NativeModule's hash function.  This gives very
# high probability that any changes to either the C++ compiler, or the header
# files, will cause recompilation of dynamic-generated C++ rather than getting
# an erroneous cache hit on outdated DLL files.

ALL_HEADER_FILES := $(shell $(FIND) ../resources/include -name "*.h")
ALL_HEADER_CKSUM := $(shell $(CXX) --version >.cxx.vsn ; $(CAT) .cxx.vsn $(ALL_HEADER_FILES) | $(CKSUM) | $(CUT) -d " " -f 1)

$(BUILD)/NativeModule.o: NativeModule.cpp
	$(CXX) $(CXXFLAGS) -DALL_HEADER_CKSUM=$(ALL_HEADER_CKSUM)UL -c NativeModule.cpp -o $@

# If your build machine cannot access this URL, download this tar.gz and place
# it in the same directory as this Makefile. If you do so, the build will
# succeed without attempting to access the Internet.
# WGET ?= wget
WGET ?= $(CURL) -L -O
libsimdpp-2.0-rc2.tar.gz:
	$(WGET) https://storage.googleapis.com/hail-common/libsimdpp-2.0-rc2.tar.gz

libsimdpp-2.0-rc2: libsimdpp-2.0-rc2.tar.gz
	$(TAR) -xzf libsimdpp-2.0-rc2.tar.gz

$(LIBBOOT): $(BUILD)/NativeBoot.o
	-$(MKDIR) -p $(basename $(LIBBOOT))
	$(CXX) $(LIBFLAGS) $(LIBDIRS) $(CXXFLAGS) $(BUILD)/NativeBoot.o -o $@

$(LIBHAIL): $(BUILD_OBJECTS)
	-$(MKDIR) -p $(basename $(LIBHAIL))
	$(CXX) $(LIBFLAGS) $(LIBDIRS) $(CXXFLAGS) $(BUILD_OBJECTS) -o $@ <|MERGE_RESOLUTION|>--- conflicted
+++ resolved
@@ -1,19 +1,3 @@
-<<<<<<< HEAD
-# This makefile invokes itself recursively to build the libraries,
-# possibly with different compiler options.
-#
-# If compiling with g++, we can specify the abi-version to keep
-# maximum compatibility when linked against old versions of libstdc++
-#   -fabi-version=2 was the default from g++-3.4 to g++-4.9
-#   -fabi-version=9 was the default in g++-5.x
-
-# On MacOS, libc++ is the default library, and the default clang-based
-# compiler doesn't accept the -fabi-version=N option.  
-
-ifndef IS_SUBMAKE
-
-=======
->>>>>>> 67bcc6ae
 .PHONY: top all clean debug prebuilt test
 
 top: all
@@ -73,42 +57,6 @@
 ifeq ($(TOUCH),)
   TOUCH :=touch
 endif
-
-UNAME_S :=$(shell uname -s)
-UNAME_P :=$(shell uname -p)
-
-# Resolve the full pathnames of executables so that any unintentional
-# use of non-system executables will be visible in the build log.
-
-CAT :=$(shell which cat 2>/dev/null)
-CAT ?=cat
-
-CKSUM :=$(shell which cksum 2>/dev/null)
-CKSUM ?=cksum
-
-CP :=$(shell which cp 2>/dev/null)
-CP ?=cp
-
-CURL :=$(shell which curl 2>/dev/null)
-CURL ?=curl
-
-CUT :=$(shell which cut 2>/dev/null)
-CUT ?=cut
-
-FIND :=$(shell which find 2>/dev/null)
-FIND ?=curl
-
-MKDIR :=$(shell which mkdir 2>/dev/null)
-MKDIR ?=mkdir
-
-RM :=$(shell which rm 2>/dev/null)
-RM ?=rm
-
-TAR :=$(shell which tar 2>/dev/null)
-TAR ?=tar
-
-TOUCH :=$(shell which touch 2>/dev/null)
-TOUCH ?=touch
 
 .PHONY: all clean debug test libsimdpp
 
