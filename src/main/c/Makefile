.PHONY: all test clean libsimdpp

# If you want to add a new cpp file, like foo.cpp, to the library, add foo.o to
# this list
OBJECTS := \
  ibs.o davies.o \
  NativeCodeSuite.o \
  NativeLongFunc.o \
  NativeModule.o \
  NativePtr.o \
  NativeStatus.o \
  Region.o

UNAME_S := $(shell uname -s)
UNAME_P := $(shell uname -p)

ifeq ($(UNAME_S),Darwin)
  # Linux needs a separate libboot.so so that libhail.so can be loaded
  # with RTLD_GLOBAL.  On MacOS we only need libhail.dylib
  OBJECTS += NativeBoot.o
endif

ifndef JAVA_HOME
  TMP :=$(shell java -XshowSettings:properties -version 2>&1 | fgrep -i java.home)
  ifneq ($(TMP),)
    JAVA_HOME := $(shell dirname $(filter-out java.home =,$(TMP)))
  endif
endif

ifeq ($(UNAME_S),Linux)
  JAVA_MD :=linux
  CXXSTD := -std=c++11
else
  JAVA_MD :=darwin
  CXXSTD := -std=c++14
endif

# Eventually we would like -std=c++17, but the CI machines have
# compilers which only go to -std=c++11

ifndef CXX
  # clang is preferred because a) it's standard on Mac, and b) it compiles faster
  CXX :=$(shell which clang)
  ifeq ($(CXX),)
    CXX :=$(shell which g++)
    ifeq ($(CXX),)
      CXX := c++
    endif
  endif
endif

# append existing flags so they override our flags
CXXFLAGS += -O3 -march=native $(CXXSTD) -Ilibsimdpp-2.0-rc2 -Wall -Werror
CXXFLAGS += -fPIC -ggdb -fno-strict-aliasing
CXXFLAGS += -I../resources/include -I$(JAVA_HOME)/include -I$(JAVA_HOME)/include/$(JAVA_MD)
LIBFLAGS += -fvisibility=default

ifeq ($(UNAME_S),Linux)
  LIBFLAGS += -rdynamic -shared
  boot_library := lib/linux-x86-64/libboot.so
  shared_library := lib/linux-x86-64/libhail.so
  ifneq ($(filter %86,$(UNAME_P)),)
    shared_library := lib/linux-x86/libhail.so
  endif
endif
ifeq ($(UNAME_S),Darwin)
  LIBFLAGS += -dynamiclib -Wl,-undefined,dynamic_lookup
  boot_library :=
  shared_library := lib/darwin/libhail.dylib
endif

all: debug $(boot_library) $(shared_library)

debug:
	echo "make debug"
ifndef JAVA_HOME
	echo JAVA_HOME undefined
endif
	echo "JAVA_HOME is $(JAVA_HOME)"
	echo "CXX is $(CXX)"
	-$(CXX) --version

build/functional-tests: ibs.cpp test.cpp
	mkdir -p build
	${CXX} ${CXXFLAGS} -DNUMBER_OF_GENOTYPES_PER_ROW=256 ibs.cpp test.cpp -o build/functional-tests

test: build/functional-tests
	./build/functional-tests

clean:
	-rm -rf build lib
	-rm -rf *.o
	-rm -f headers
	echo done

headers: $(shell /usr/bin/find ../resources/include -name "*.h")
	touch headers

NativeCodeSuite.o: headers
NativeLongFunc.o: headers
NativeModule.o: headers
NativePtr.o: headers
NativeStatus.o: headers
Region.o: headers

# if your build machine cannot access this URL, download this tar.gz and place
# it in the same directory as this Makefile. If you do so, the build will
# succeed without attempting to access the Internet.
# WGET ?= wget
WGET ?= curl -L -O
libsimdpp-2.0-rc2.tar.gz:
	${WGET} https://storage.googleapis.com/hail-common/libsimdpp-2.0-rc2.tar.gz

libsimdpp-2.0-rc2: libsimdpp-2.0-rc2.tar.gz
	tar -xzf libsimdpp-2.0-rc2.tar.gz

<<<<<<< HEAD
ifneq ($(boot_library),)
$(boot_library): NativeBoot.o
	-mkdir -p $(basename $(boot_library))
	$(CXX) $(LIBFLAGS) $(LIBDIRS) $(CXXFLAGS) NativeBoot.o -o $@
endif

$(shared_library): libsimdpp-2.0-rc2 $(OBJECTS)
	-mkdir -p $(basename $(shared_library))
	$(CXX) $(LIBFLAGS) $(LIBDIRS) $(CXXFLAGS) $(OBJECTS) -o $@ 
=======
$(shared_library): libsimdpp-2.0-rc2 ${OBJECTS}
	mkdir -p $(dir $(shared_library))
	${CXX} ${LIBFLAGS} ${LIBDIRS} ${CXXFLAGS} ${OBJECTS} -o $@ 
>>>>>>> 5b664719
<|MERGE_RESOLUTION|>--- conflicted
+++ resolved
@@ -114,7 +114,6 @@
 libsimdpp-2.0-rc2: libsimdpp-2.0-rc2.tar.gz
 	tar -xzf libsimdpp-2.0-rc2.tar.gz
 
-<<<<<<< HEAD
 ifneq ($(boot_library),)
 $(boot_library): NativeBoot.o
 	-mkdir -p $(basename $(boot_library))
@@ -123,9 +122,4 @@
 
 $(shared_library): libsimdpp-2.0-rc2 $(OBJECTS)
 	-mkdir -p $(basename $(shared_library))
-	$(CXX) $(LIBFLAGS) $(LIBDIRS) $(CXXFLAGS) $(OBJECTS) -o $@ 
-=======
-$(shared_library): libsimdpp-2.0-rc2 ${OBJECTS}
-	mkdir -p $(dir $(shared_library))
-	${CXX} ${LIBFLAGS} ${LIBDIRS} ${CXXFLAGS} ${OBJECTS} -o $@ 
->>>>>>> 5b664719
+	$(CXX) $(LIBFLAGS) $(LIBDIRS) $(CXXFLAGS) $(OBJECTS) -o $@ 