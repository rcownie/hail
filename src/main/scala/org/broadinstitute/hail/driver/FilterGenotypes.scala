package org.broadinstitute.hail.driver

import org.broadinstitute.hail.Utils._
import org.broadinstitute.hail.expr
import org.broadinstitute.hail.methods._
import org.broadinstitute.hail.annotations._
import org.broadinstitute.hail.variant.{VariantDataset, Variant, Genotype, Sample}
import org.kohsuke.args4j.{Option => Args4jOption}

object FilterGenotypes extends Command {

  class Options extends BaseOptions {
    @Args4jOption(required = false, name = "--keep", usage = "Keep only listed samples in current dataset")
    var keep: Boolean = false

    @Args4jOption(required = false, name = "--remove", usage = "Remove listed samples from current dataset")
    var remove: Boolean = false

    @Args4jOption(required = true, name = "-c", aliases = Array("--condition"),
      usage = "Filter condition expression")
    var condition: String = _
  }

  def newOptions = new Options

  def name = "filtergenotypes"

  def description = "Filter genotypes in current dataset"

  def run(state: State, options: Options): State = {
    val sc = state.sc
    val vds = state.vds

    if (!options.keep && !options.remove)
      fatal(name + ": one of `--keep' or `--remove' required")

<<<<<<< HEAD
    val p: (Variant, Sample, Genotype) => Boolean = try {
      val cf = new FilterGenotypeCondition(options.condition)
      cf.typeCheck()
      if (options.keep)
        cf.apply
      else
        (v: Variant, s: Sample, g: Genotype) => !cf(v, s, g)
    } catch {
      case e: scala.tools.reflect.ToolBoxError =>
        /* e.message looks like:
           reflective compilation has failed:

           ';' expected but '.' found. */
        fatal("parse error in condition: " + e.message.split("\n").last)
    }

    val sampleIdsBc = state.sc.broadcast(state.vds.sampleIds)

    val newVDS = vds.mapValuesWithKeys((v: Variant, s: Int, g: Genotype) =>
      if (p(v, Sample(sampleIdsBc.value(s)), g))
        g
      else
        Genotype(None, None, None, None))
=======
    val keep = options.keep
>>>>>>> 0de74ce7

    val symTab = Map(
      "v" ->(0, expr.TVariant),
      "va" ->(1, vds.metadata.variantAnnotationSignatures.toExprType),
      "s" ->(2, expr.TSample),
      "sa" ->(3, vds.metadata.sampleAnnotationSignatures.toExprType),
      "g" ->(4, expr.TGenotype))
    val a = new Array[Any](5)

    val f: () => Any = expr.Parser.parse[Any](symTab, a, options.condition)

    val sampleIdsBc = sc.broadcast(vds.sampleIds)
    val sampleAnnotationsBc = sc.broadcast(vds.metadata.sampleAnnotations)

    val noCall = Genotype(-1, (0, 0), 0, null)
    val newVDS = vds.mapValuesWithAll(
      (v: Variant, va: Annotations, s: Int, g: Genotype) => {
        a(0) = v
        a(1) = va.attrs
        a(2) = sampleIdsBc.value(s)
        a(3) = sampleAnnotationsBc.value(s).attrs
        a(4) = g
        if (Filter.keepThisAny(f(), keep))
          g
        else
          noCall
      })
    state.copy(vds = newVDS)
  }
}<|MERGE_RESOLUTION|>--- conflicted
+++ resolved
@@ -34,33 +34,7 @@
     if (!options.keep && !options.remove)
       fatal(name + ": one of `--keep' or `--remove' required")
 
-<<<<<<< HEAD
-    val p: (Variant, Sample, Genotype) => Boolean = try {
-      val cf = new FilterGenotypeCondition(options.condition)
-      cf.typeCheck()
-      if (options.keep)
-        cf.apply
-      else
-        (v: Variant, s: Sample, g: Genotype) => !cf(v, s, g)
-    } catch {
-      case e: scala.tools.reflect.ToolBoxError =>
-        /* e.message looks like:
-           reflective compilation has failed:
-
-           ';' expected but '.' found. */
-        fatal("parse error in condition: " + e.message.split("\n").last)
-    }
-
-    val sampleIdsBc = state.sc.broadcast(state.vds.sampleIds)
-
-    val newVDS = vds.mapValuesWithKeys((v: Variant, s: Int, g: Genotype) =>
-      if (p(v, Sample(sampleIdsBc.value(s)), g))
-        g
-      else
-        Genotype(None, None, None, None))
-=======
     val keep = options.keep
->>>>>>> 0de74ce7
 
     val symTab = Map(
       "v" ->(0, expr.TVariant),
@@ -75,7 +49,7 @@
     val sampleIdsBc = sc.broadcast(vds.sampleIds)
     val sampleAnnotationsBc = sc.broadcast(vds.metadata.sampleAnnotations)
 
-    val noCall = Genotype(-1, (0, 0), 0, null)
+    val noCall = Genotype()
     val newVDS = vds.mapValuesWithAll(
       (v: Variant, va: Annotations, s: Int, g: Genotype) => {
         a(0) = v
