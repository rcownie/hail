--- conflicted
+++ resolved
@@ -3,13 +3,9 @@
 import org.broadinstitute.hail.Utils._
 import org.broadinstitute.hail.annotations._
 import org.broadinstitute.hail.expr
-<<<<<<< HEAD
 import org.broadinstitute.hail.expr._
 import org.broadinstitute.hail.methods.Aggregators
-=======
 import org.broadinstitute.hail.expr.TypeWithSchema
-import org.broadinstitute.hail.io.annotators._
->>>>>>> 29443d36
 import org.kohsuke.args4j.{Option => Args4jOption}
 
 import scala.collection.mutable
@@ -41,7 +37,6 @@
       "sa" ->(3, vds.saSignature),
       "g" ->(4, TGenotype)))
     val symTab = Map(
-<<<<<<< HEAD
       "v" ->(0, TVariant),
       "va" ->(1, vds.vaSignature),
       "gs" ->(2, TAggregable(aggregationEC)))
@@ -50,16 +45,6 @@
     val ec = EvalContext(symTab)
     val parsed = expr.Parser.parseAnnotationArgs(ec, cond)
 
-
-=======
-      "v" ->(0, expr.TVariant),
-      "va" ->(1, vds.vaSignature))
-    val a = new mutable.ArrayBuffer[Any](2)
-    for (_ <- symTab)
-      a += null
-
-    val parsed = expr.Parser.parseAnnotationArgs(symTab, a, cond)
->>>>>>> 29443d36
     val keyedSignatures = parsed.map { case (ids, t, f) =>
       if (ids.head != "va")
         fatal(s"Path must start with `va.', got `${ids.mkString(".")}'")
@@ -79,7 +64,6 @@
     }
     val inserters = inserterBuilder.result()
 
-<<<<<<< HEAD
     val a = ec.a
     val aggregatorA = aggregationEC.a
 
@@ -92,17 +76,10 @@
 
       aggregateOption.foreach(f => f(v, va, gs))
 
-=======
-    val annotated = vdsAddedSigs.mapAnnotations { case (v, va) =>
-      a(0) = v
-      a(1) = va
-
-      var newVA = va
->>>>>>> 29443d36
       computations.indices.foreach { i =>
-        newVA = inserters(i)(newVA, Option(computations(i)()))
+        a(1) = inserters(i)(a(1), Option(computations(i)()))
       }
-      newVA
+      a(1)
     }
     state.copy(vds = annotated)
   }
