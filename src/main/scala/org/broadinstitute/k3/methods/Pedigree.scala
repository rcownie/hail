--- conflicted
+++ resolved
@@ -78,13 +78,6 @@
   def momOf: Map[Int, Int] = completeTrios.map(t => (t.kid, t.mom.get)).toMap
   def famOf: Map[Int, String] = completeTrios.map(t => (t.kid, t.fam.get)).toMap
 
-<<<<<<< HEAD
-  def nIndiv: Int = trios.size
-  def nCompleteTrio: Int = completeTrios.size
-  def nFam: Int = trios.flatMap(_.fam).toSet.size  // FIXME: add distinct
-
-=======
->>>>>>> a0febdf2
   def nSatisfying(filters: (Trio => Boolean)*): Int = trios.count(t => filters.forall(_(t)) )
 
   def writeSummary(filename: String) = {
