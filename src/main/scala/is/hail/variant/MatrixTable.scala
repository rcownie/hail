package is.hail.variant

import is.hail.annotations._
import is.hail.check.Gen
import is.hail.linalg._
import is.hail.expr._
import is.hail.expr.ir._
import is.hail.methods._
import is.hail.rvd._
import is.hail.table.{Table, TableSpec}
import is.hail.methods.Aggregators.ColFunctions
import is.hail.stats.RegressionUtils
import is.hail.utils._
import is.hail.{HailContext, utils}
import is.hail.expr.types._
import is.hail.io.CodecSpec
import org.apache.hadoop
import org.apache.spark.mllib.linalg.Vectors
import org.apache.spark.mllib.linalg.distributed.{IndexedRow, IndexedRowMatrix}
import org.apache.spark.rdd.RDD
import org.apache.spark.sql.Row
import org.apache.spark.storage.StorageLevel
import org.apache.spark.{Partitioner, SparkContext}
import org.json4s._
import org.json4s.jackson.JsonMethods.parse
import org.json4s.jackson.{JsonMethods, Serialization}

import scala.collection.JavaConverters._
import scala.collection.mutable
import scala.language.{existentials, implicitConversions}

abstract class ComponentSpec

object RelationalSpec {
  implicit val formats: Formats = new DefaultFormats() {
    override val typeHints = ShortTypeHints(List(
      classOf[ComponentSpec], classOf[RVDComponentSpec], classOf[PartitionCountsComponentSpec],
      classOf[RelationalSpec], classOf[TableSpec], classOf[MatrixTableSpec]))
    override val typeHintFieldName = "name"
  } +
    new TableTypeSerializer +
    new MatrixTypeSerializer

  def read(hc: HailContext, path: String): RelationalSpec = {
    if (!hc.hadoopConf.isDir(path))
      fatal(s"MatrixTable and Table files are directories; path '$path' is not a directory")
    val metadataFile = path + "/metadata.json.gz"
    val jv = hc.hadoopConf.readFile(metadataFile) { in => parse(in) }

    val fileVersion = jv \ "file_version" match {
      case JInt(rep) => SemanticVersion(rep.toInt)
      case _ =>
        fatal(s"metadata does not contain file version: $metadataFile")
    }

    if (!FileFormat.version.supports(fileVersion))
      fatal(s"incompatible file format when reading: $path\n  supported version: ${ FileFormat.version }, found $fileVersion")

    val referencesRelPath = jv \ "references_rel_path" match {
      case JString(p) => p
    }

    ReferenceGenome.importReferences(hc.hadoopConf, path + "/" + referencesRelPath)

    jv.extract[RelationalSpec]
  }
}

abstract class RelationalSpec {
  def file_version: Int

  def hail_version: String

  def components: Map[String, ComponentSpec]

  def getComponent[T <: ComponentSpec](name: String): T = components(name).asInstanceOf[T]

  def globalsComponent: RVDComponentSpec = getComponent[RVDComponentSpec]("globals")

  def partitionCounts: Array[Long] = getComponent[PartitionCountsComponentSpec]("partition_counts").counts

  def write(hc: HailContext, path: String) {
    hc.hadoopConf.writeTextFile(path + "/metadata.json.gz") { out =>
      implicit val formats = RelationalSpec.formats
      Serialization.write(this, out)
    }
  }
}

case class RVDComponentSpec(rel_path: String) extends ComponentSpec {
  def read(hc: HailContext, path: String): RVD = {
    val rvdPath = path + "/" + rel_path
    RVDSpec.read(hc, rvdPath)
      .read(hc, rvdPath)
  }

  def readLocal(hc: HailContext, path: String): IndexedSeq[Row] = {
    val rvdPath = path + "/" + rel_path
    RVDSpec.read(hc, rvdPath)
      .readLocal(hc, rvdPath)
  }
}

case class PartitionCountsComponentSpec(counts: Array[Long]) extends ComponentSpec

case class MatrixTableSpec(
  file_version: Int,
  hail_version: String,
  references_rel_path: String,
  matrix_type: MatrixType,
  components: Map[String, ComponentSpec]) extends RelationalSpec {
  def colsComponent: RVDComponentSpec = getComponent[RVDComponentSpec]("cols")

  def rowsComponent: RVDComponentSpec = getComponent[RVDComponentSpec]("rows")

  def entriesComponent: RVDComponentSpec = getComponent[RVDComponentSpec]("entries")
}

object FileFormat {
  val version: SemanticVersion = SemanticVersion(1, 0, 0)
}

object MatrixTable {
  def read(hc: HailContext, path: String,
    dropCols: Boolean = false, dropRows: Boolean = false): MatrixTable = {
    val spec = (RelationalSpec.read(hc, path): @unchecked) match {
      case mts: MatrixTableSpec => mts
      case _: TableSpec => fatal(s"file is a Table, not a MatrixTable: '$path'")
    }
    new MatrixTable(hc,
      MatrixRead(path, spec, dropCols, dropRows))
  }

  def fromLegacy[T](hc: HailContext,
    matrixType: MatrixType,
    globals: Annotation,
    colValues: IndexedSeq[Annotation],
    rdd: RDD[(Annotation, Iterable[T])]): MatrixTable = {

    val localGType = matrixType.entryType
    val localRVRowType = matrixType.rvRowType

    val localNCols = colValues.length

    var ds = new MatrixTable(hc, matrixType, BroadcastValue(globals, matrixType.globalType, hc.sc), colValues,
      OrderedRVD(matrixType.orvdType,
        rdd.mapPartitions { it =>
          val region = Region()
          val rvb = new RegionValueBuilder(region)
          val rv = RegionValue(region)

          it.map { case (va, gs) =>
            val vaRow = va.asInstanceOf[Row]
            assert(matrixType.rowType.typeCheck(vaRow), s"${ matrixType.rowType }, $vaRow")

            region.clear()
            rvb.start(localRVRowType)
            rvb.startStruct()
            var i = 0
            while (i < vaRow.length) {
              rvb.addAnnotation(localRVRowType.types(i), vaRow.get(i))
              i += 1
            }
            rvb.startArray(localNCols) // gs
            gs.foreach { g => rvb.addAnnotation(localGType, g) }
            rvb.endArray() // gs
            rvb.endStruct()
            rv.setOffset(rvb.end())

            rv
          }
        }, None, None))
    ds.typecheck()
    ds
  }

  def range(hc: HailContext, nRows: Int, nCols: Int, nPartitions: Option[Int]): MatrixTable = {
    val mt = MatrixType.fromParts(
      globalType = TStruct.empty(),
      colKey = Array("col_idx"),
      colType = TStruct("col_idx" -> TInt32()),
      rowPartitionKey = Array("row_idx"),
      rowKey = Array("row_idx"),
      rowType = TStruct("row_idx" -> TInt32()),
      entryType = TStruct.empty(required = true)
    )
    val localRVType = mt.rvRowType
    val rdd = hc.sc.parallelize(0 until nRows, nPartitions.getOrElse(hc.sc.defaultMinPartitions))
      .mapPartitions { it =>
        val rv = RegionValue(Region())
        val rvb = new RegionValueBuilder()
        it.map { idx =>
          rvb.set(rv.region)
          rvb.start(localRVType)
          rvb.startStruct()

          // row idx field
          rvb.addInt(idx)

          // entries field
          rvb.startArray(nCols)
          var i = 0
          while (i < nCols) {
            rvb.startStruct()
            rvb.endStruct()
            i += 1
          }
          rvb.endArray()

          rvb.endStruct()
          rv.set(rv.region, rvb.end())
          rv
        }
      }
    val rvd = OrderedRVD(mt.orvdType, rdd, None, None)
    new MatrixTable(hc, mt, BroadcastValue(Annotation.empty, mt.globalType, hc.sc), Array.tabulate(nCols)(Annotation(_)), rvd)
  }

  def gen(hc: HailContext, gen: VSMSubgen): Gen[MatrixTable] =
    gen.gen(hc)

  def genGeneric(hc: HailContext): Gen[MatrixTable] =
    VSMSubgen(
      sSigGen = Type.genArb,
      saSigGen = Type.genInsertableStruct,
      vSigGen = ReferenceGenome.gen.map(TVariant(_)),
      vaSigGen = Type.genInsertableStruct,
      globalSigGen = Type.genInsertableStruct,
      tSigGen = Type.genInsertableStruct,
      sGen = (t: Type) => t.genNonmissingValue,
      saGen = (t: Type) => t.genValue,
      vaGen = (t: Type) => t.genValue,
      globalGen = (t: Type) => t.genNonmissingValue,
      vGen = (t: Type) => t.genNonmissingValue,
      tGen = (t: Type, v: Annotation) => t.genValue.resize(20))
      .gen(hc)

  def checkDatasetSchemasCompatible(datasets: Array[MatrixTable]) {
    val first = datasets(0)
    val vaSchema = first.rowType
    val genotypeSchema = first.entryType
    val rowKeySchema = first.rowKeyTypes
    val nPartitionKeys = first.rowPartitionKey.length
    val colKeySchema = first.colKeyTypes
    val colKeys = first.colKeys

    datasets.indices.tail.foreach { i =>
      val vds = datasets(i)
      val vas = vds.rowType
      val gsig = vds.entryType
      val vsig = vds.rowKeyTypes
      val nrpk = vds.rowPartitionKey.length
      val ssig = vds.colKeyTypes
      val cks = vds.colKeys

      if (!ssig.sameElements(colKeySchema)) {
        fatal(
          s"""cannot combine datasets with incompatible column keys
             |  Schema in datasets[0]: @1
             |  Schema in datasets[$i]: @2""".stripMargin,
          colKeySchema.map(_.toString).mkString(", "),
          ssig.map(_.toString).mkString(", ")
        )
      } else if (!vsig.sameElements(rowKeySchema)) {
        fatal(
          s"""cannot combine datasets with different row key schemata
             |  Schema in datasets[0]: @1
             |  Schema in datasets[$i]: @2""".stripMargin,
          rowKeySchema.toString,
          vsig.toString
        )
      } else if (nrpk != nPartitionKeys) {
        fatal(
          s"""cannot combine datasets with different partition keys""")
      } else if (colKeys != cks) {
        fatal(
          s"""cannot combine datasets with different column identifiers or ordering
             |  IDs in datasets[0]: @1
             |  IDs in datasets[$i]: @2""".stripMargin, colKeys, cks)
      } else if (vas != vaSchema) {
        fatal(
          s"""cannot combine datasets with different row annotation schemata
             |  Schema in datasets[0]: @1
             |  Schema in datasets[$i]: @2""".stripMargin,
          vaSchema.toString,
          vas.toString
        )
      } else if (gsig != genotypeSchema) {
        fatal(
          s"""cannot read datasets with different cell schemata
             |  Schema in datasets[0]: @1
             |  Schema in datasets[$i]: @2""".stripMargin,
          genotypeSchema.toString,
          gsig.toString
        )
      }
    }
  }

  def unionRows(datasets: java.util.ArrayList[MatrixTable]): MatrixTable =
    unionRows(datasets.asScala.toArray)

  def unionRows(datasets: Array[MatrixTable]): MatrixTable = {
    require(datasets.length >= 2)
    val first = datasets(0)
    val sc = first.sparkContext

    checkDatasetSchemasCompatible(datasets)

    first.copyMT(
      rvd = OrderedRVD(
        first.rvd.typ,
        sc.union(datasets.map(_.rvd.rdd)),
        None, None))
  }

  def fromRowsTable(kt: Table, partitionKey: java.util.ArrayList[String] = null): MatrixTable = {
    val matrixType = MatrixType.fromParts(
      kt.globalSignature,
      Array.empty[String],
      TStruct.empty(),
      Option(partitionKey).map(_.asScala.toArray.toFastIndexedSeq).getOrElse(kt.key),
      kt.key,
      kt.signature,
      TStruct.empty()
    )
    val rvRowType = matrixType.rvRowType

    val oldRowType = kt.signature

    val rdd = kt.rvd.mapPartitions { it =>
      val rvb = new RegionValueBuilder()
      val rv2 = RegionValue()

      it.map { rv =>
        rvb.set(rv.region)
        rvb.start(rvRowType)
        rvb.startStruct()
        rvb.addAllFields(oldRowType, rv)
        rvb.startArray(0) // gs
        rvb.endArray()
        rvb.endStruct()
        rv2.set(rv.region, rvb.end())
        rv2
      }
    }

    new MatrixTable(kt.hc, matrixType, BroadcastValue(Annotation.empty, matrixType.globalType, kt.hc.sc),
      Array.empty[Annotation],
      OrderedRVD(matrixType.orvdType, rdd, None, None))
  }
}

case class VSMSubgen(
  sSigGen: Gen[Type],
  saSigGen: Gen[TStruct],
  vSigGen: Gen[Type],
  vaSigGen: Gen[TStruct],
  globalSigGen: Gen[TStruct],
  tSigGen: Gen[TStruct],
  sGen: (Type) => Gen[Annotation],
  saGen: (TStruct) => Gen[Annotation],
  vaGen: (TStruct) => Gen[Annotation],
  globalGen: (TStruct) => Gen[Annotation],
  vGen: (Type) => Gen[Annotation],
  tGen: (TStruct, Annotation) => Gen[Annotation]) {

  def gen(hc: HailContext): Gen[MatrixTable] =
    for (size <- Gen.size;
    (l, w) <- Gen.squareOfAreaAtMostSize.resize((size / 3 / 10) * 8);

    vSig <- vSigGen.resize(3);
    vaSig <- vaSigGen.map(t => t.deepOptional().asInstanceOf[TStruct]).resize(3);
    sSig <- sSigGen.resize(3);
    saSig <- saSigGen.map(t => t.deepOptional().asInstanceOf[TStruct]).resize(3);
    globalSig <- globalSigGen.resize(5);
    tSig <- tSigGen.map(t => t.structOptional().asInstanceOf[TStruct]).resize(3);
    global <- globalGen(globalSig).resize(25);
    nPartitions <- Gen.choose(1, 10);

    sampleIds <- Gen.buildableOfN[Array](w, sGen(sSig).resize(3))
      .map(ids => ids.distinct);
    nSamples = sampleIds.length;
    saValues <- Gen.buildableOfN[Array](nSamples, saGen(saSig).resize(5));
    rows <- Gen.buildableOfN[Array](l,
      for (
        v <- vGen(vSig).resize(3);
        va <- vaGen(vaSig).resize(5);
        ts <- Gen.buildableOfN[Array](nSamples, tGen(tSig, v).resize(3)))
        yield (v, (va, ts: Iterable[Annotation]))))
      yield {
        assert(sampleIds.forall(_ != null))
        val (finalSASig, sIns) = saSig.structInsert(sSig, List("s"))

        val (finalVASig, vaIns, rowPartitionKey, rowKey) =
          vSig match {
            case _: TVariant =>
              val (vaSig2, vaIns1) = vaSig.structInsert(vSig.asInstanceOf[TVariant].rg.locusType, List("locus"))
              val (finalVASig, vaIns2) = vaSig2.structInsert(TArray(TString()), List("alleles"))
              val vaIns = (va: Annotation, v: Annotation) => {
                val vv = v.asInstanceOf[Variant]
                (vaIns2(vaIns1(va, vv.locus), vv.alleles))
              }
              (finalVASig, vaIns, Array("locus"), Array("locus", "alleles"))
            case _ =>
              val (finalVASig, vaIns) = vaSig.structInsert(vSig, List("v"))
              (finalVASig, vaIns, Array("v"), Array("v"))
          }

        MatrixTable.fromLegacy(hc,
          MatrixType.fromParts(globalSig, Array("s"), finalSASig, rowPartitionKey, rowKey, finalVASig, tSig),
          global,
          sampleIds.zip(saValues).map { case (id, sa) => sIns(sa, id) },
          hc.sc.parallelize(rows.map { case (v, (va, gs)) =>
            (vaIns(va, v), gs)
          }, nPartitions))
          .deduplicate()
      }
}

object VSMSubgen {
  val random = VSMSubgen(
    sSigGen = Gen.const(TString()),
    saSigGen = Type.genInsertable,
    vSigGen = ReferenceGenome.gen.map(TVariant(_)),
    vaSigGen = Type.genInsertable,
    globalSigGen = Type.genInsertable,
    tSigGen = Gen.const(Genotype.htsGenotypeType),
    sGen = (t: Type) => Gen.identifier.map(s => s: Annotation),
    saGen = (t: Type) => t.genValue,
    vaGen = (t: Type) => t.genValue,
    globalGen = (t: Type) => t.genNonmissingValue,
    vGen = (t: Type) => t.genNonmissingValue,
    tGen = (t: Type, v: Annotation) => Genotype.genExtreme(v.asInstanceOf[Variant].nAlleles))

  val plinkSafeBiallelic = random.copy(
    vSigGen = Gen.const(TVariant(ReferenceGenome.GRCh37)),
    sGen = (t: Type) => Gen.plinkSafeIdentifier,
    vGen = (t: Type) => VariantSubgen.plinkCompatible.copy(nAllelesGen = Gen.const(2),
      contigGen = Contig.gen(t.asInstanceOf[TVariant].rg.asInstanceOf[ReferenceGenome])).gen)

  val callAndProbabilities = VSMSubgen(
    sSigGen = Gen.const(TString()),
    saSigGen = Type.genInsertable,
    vSigGen = Gen.const(TVariant(ReferenceGenome.defaultReference)),
    vaSigGen = Type.genInsertable,
    globalSigGen = Type.genInsertable,
    tSigGen = Gen.const(TStruct(
      "GT" -> TCall(),
      "GP" -> TArray(TFloat64()))),
    sGen = (t: Type) => Gen.identifier.map(s => s: Annotation),
    saGen = (t: Type) => t.genValue,
    vaGen = (t: Type) => t.genValue,
    globalGen = (t: Type) => t.genValue,
    vGen = (t: Type) => t.genNonmissingValue,
    tGen = (t: Type, v: Annotation) => Genotype.genGenericCallAndProbabilitiesGenotype(v.asInstanceOf[Variant].nAlleles))

  val realistic = random.copy(
    tGen = (t: Type, v: Annotation) => Genotype.genRealistic(v.asInstanceOf[Variant].nAlleles))
}

class MatrixTable(val hc: HailContext, val ast: MatrixIR) {

  def this(hc: HailContext,
    matrixType: MatrixType,
    globals: BroadcastValue,
    colValues: IndexedSeq[Annotation],
    rvd: OrderedRVD) =
    this(hc,
      MatrixLiteral(
        matrixType,
        MatrixValue(matrixType, globals, colValues, rvd)))

  def requireRowKeyVariant(method: String) {
    rowKey.zip(rowKeyTypes) match {
      case IndexedSeq(("locus", TLocus(_, _)), ("alleles", TArray(TString(_), _))) =>
      case _ =>
        fatal(s"in $method: row key must be ('locus' (type 'locus'), 'alleles': (type 'array<str>'), found: ${
          rowKey.zip(rowKeyTypes).mkString(", ")
        }")
    }
  }

  def requirePartitionKeyLocus(method: String) {
    rowPartitionKeyTypes match {
      case Array(_: TLocus) =>
      case t =>
        fatal(s"in $method: partition key must be type 'locus', found: $t")
    }
  }

  def requireColKeyString(method: String) {
    colKeyTypes match {
      case Array(_: TString) =>
      case t =>
        fatal(s"in $method: column key must be type 'str', found: $t")
    }
  }

  def referenceGenome: ReferenceGenome = {
    val firstKeyField = rowKeyTypes(0)
    firstKeyField match {
      case TLocus(rg: ReferenceGenome, _) => rg
    }
  }

  val matrixType: MatrixType = ast.typ

  val colType: TStruct = matrixType.colType
  val rowType: TStruct = matrixType.rowType
  val entryType: TStruct = matrixType.entryType
  val globalType: TStruct = matrixType.globalType

  val rvRowType: TStruct = matrixType.rvRowType
  val rowKey: IndexedSeq[String] = matrixType.rowKey
  val rowPartitionKey: IndexedSeq[String] = matrixType.rowPartitionKey
  val entriesIndex: Int = matrixType.entriesIdx

  val colKey: IndexedSeq[String] = matrixType.colKey

  def colKeyTypes: Array[Type] = colKey
    .map(s => matrixType.colType.types(matrixType.colType.fieldIdx(s)))
    .toArray

  val rowKeyTypes: Array[Type] = rowKey
    .map(s => matrixType.rowType.types(matrixType.rowType.fieldIdx(s)))
    .toArray

  val rowKeyStruct: TStruct = TStruct(rowKey.zip(rowKeyTypes): _*)

  val rowPartitionKeyTypes: Array[Type] = rowPartitionKey
    .map(s => matrixType.rowType.types(matrixType.rowType.fieldIdx(s)))
    .toArray

  lazy val value: MatrixValue = {
    val opt = MatrixIR.optimize(ast)
    val v = opt.execute(hc)
    assert(v.rvd.typ == matrixType.orvdType, s"\n${ v.rvd.typ }\n${ matrixType.orvdType }")
    v
  }

  lazy val MatrixValue(_, globals, colValues, rvd) = value

  def partitionCounts(): Array[Long] = {
    ast.partitionCounts match {
      case Some(counts) => counts
      case None => rvd.countPerPartition()
    }
  }

  // length nPartitions + 1, first element 0, last element rvd count
  def partitionStarts(): Array[Long] = partitionCounts().scanLeft(0L)(_ + _)

  def colKeys: IndexedSeq[Annotation] = {
    val queriers = colKey.map(colType.query(_))
    colValues.map(a => Row.fromSeq(queriers.map(q => q(a)))).toArray[Annotation]
  }

  def rowKeysF: (Row) => Row = {
    val localRowType = rowType
    val queriers = rowKey.map(localRowType.query(_)).toArray
    (r: Row) => Row.fromSeq(queriers.map(_ (r)))
  }

  def keyRowsBy(keys: java.util.ArrayList[String], partitionKeys: java.util.ArrayList[String]): MatrixTable =
    keyRowsBy(keys.asScala.toArray, partitionKeys.asScala.toArray)

  def keyRowsBy(keys: Array[String], partitionKeys: Array[String]): MatrixTable = {
    require(keys.nonEmpty)
    require(partitionKeys.nonEmpty)
    val rowFields = rowType.fieldNames.toSet
    assert(keys.forall(rowFields.contains), s"${ keys.filter(k => !rowFields.contains(k)).mkString(", ") }")
    assert(partitionKeys.forall(rowFields.contains))

    val newMatrixType = matrixType.copy(rowKey = keys,
      rowPartitionKey = partitionKeys)

    copyMT(matrixType = newMatrixType,
      rvd = OrderedRVD(newMatrixType.orvdType, rvd.rdd, None, None))
  }

  def keyColsBy(keys: java.util.ArrayList[String]): MatrixTable = keyColsBy(keys.asScala: _*)

  def keyColsBy(keys: String*): MatrixTable = {
    val colFields = colType.fieldNames.toSet
    assert(keys.forall(colFields.contains))
    copyMT(matrixType = matrixType.copy(colKey = keys.toArray[String]))
  }

  def stringSampleIds: IndexedSeq[String] = {
    assert(colKeyTypes.length == 1 && colKeyTypes(0).isInstanceOf[TString], colKeyTypes.toSeq)
    val querier = colType.query(colKey(0))
    colValues.map(querier(_).asInstanceOf[String])
  }

  def stringSampleIdSet: Set[String] = stringSampleIds.toSet

  lazy val colValuesBc = {
    val saArrayType = TArray(colType, required = true)
    sparkContext.broadcast(UnsafeIndexedSeq(saArrayType, colValues))
  }

  def requireUniqueSamples(method: String) {
    val dups = stringSampleIds.counter().filter(_._2 > 1).toArray
    if (dups.nonEmpty)
      fatal(s"Method '$method' does not support duplicate column keys. Duplicates:" +
        s"\n  @1", dups.sortBy(-_._2).map { case (id, count) => s"""($count) "$id"""" }.truncatable("\n  "))
  }

  def unsafeRowRDD(): RDD[UnsafeRow] = {
    val localRVRowType = rvRowType
    rvd.map { rv =>
      new UnsafeRow(localRVRowType, rv.region.copy(), rv.offset)
    }
  }

  def collect(): Array[UnsafeRow] = unsafeRowRDD().collect()

  def take(n: Int): Array[UnsafeRow] = unsafeRowRDD().take(n)

  def groupColsBy(keyExpr: String, aggExpr: String): MatrixTable = {
    val sEC = EvalContext(Map(Annotation.GLOBAL_HEAD -> (0, globalType),
      Annotation.COL_HEAD -> (1, colType)))
    val (keyNames, keyTypes, keyFs) = Parser.parseNamedExprs(keyExpr, sEC)
    sEC.set(0, globals.value)
    val keysBySample = colValues.map { sa =>
      sEC.set(1, sa)
      Row.fromSeq(keyFs())
    }
    val newKeys = keysBySample.toSet.toArray
    val keyMap = newKeys.zipWithIndex.toMap
    val samplesMap = keysBySample.map { k => if (k == null) -1 else keyMap(k) }.toArray

    val nKeys = newKeys.size

    val ec = rowEC
    val (newEntryNames, newEntryTypes, entryF) = Parser.parseNamedExprs(aggExpr, ec)
    val newEntryType = TStruct(newEntryNames.zip(newEntryTypes): _*)

    val newColKey = keyNames
    val newColType = TStruct(keyNames.zip(keyTypes): _*)

    val aggregate = Aggregators.buildRowAggregationsByKey(this, nKeys, samplesMap, ec)

    insertEntries(noOp,
      newColType = newColType,
      newColValues = newKeys,
      newColKey = newColKey)(newEntryType, { case (_, rv, rvb) =>

      val aggArr = aggregate(rv)
      rvb.startArray(nKeys)

      var i = 0
      while (i < nKeys) {
        aggArr(i)()
        rvb.startStruct()
        val fields = entryF()
        var j = 0
        while (j < fields.length) {
          rvb.addAnnotation(newEntryType.types(j), fields(j))
          j += 1
        }
        rvb.endStruct()
        i += 1
      }
      rvb.endArray()
    })
  }

  def aggregateRowsByKey(aggExpr: String): MatrixTable = {

    val ColFunctions(zero, seqOp, resultOp, newEntryType) = Aggregators.makeColFunctions(this, aggExpr)
    val newRowType = matrixType.orvdType.kType
    val newMatrixType = MatrixType.fromParts(globalType, colKey, colType,
      rowPartitionKey, rowKey, newRowType, newEntryType)

    val newRVType = newMatrixType.rvRowType
    val localRVType = rvRowType
    val selectIdx = matrixType.orvdType.kRowFieldIdx
    val keyOrd = matrixType.orvdType.kRowOrd

    val newRVD = rvd.mapPartitionsPreservesPartitioning(newMatrixType.orvdType) { it =>
      new Iterator[RegionValue] {
        var isEnd = false
        var current: RegionValue = null
        val rvRowKey: WritableRegionValue = WritableRegionValue(newRowType)
        val region = Region()
        val rvb = new RegionValueBuilder(region)
        val newRV = RegionValue(region)

        def hasNext: Boolean = {
          if (isEnd || (current == null && !it.hasNext)) {
            isEnd = true
            return false
          }
          if (current == null)
            current = it.next()
          true
        }

        def next(): RegionValue = {
          if (!hasNext)
            throw new java.util.NoSuchElementException()
          rvRowKey.setSelect(localRVType, selectIdx, current)
          var aggs = zero()
          while (hasNext && keyOrd.equiv(rvRowKey.value, current)) {
            aggs = seqOp(aggs, current)
            current = null
          }
          region.clear()
          rvb.start(newRVType)
          rvb.startStruct()
          var i = 0
          while (i < newRowType.size) {
            rvb.addField(newRowType, rvRowKey.value, i)
            i += 1
          }
          resultOp(aggs, rvb)
          rvb.endStruct()
          newRV.setOffset(rvb.end())
          newRV
        }
      }
    }

    copyMT(rvd = newRVD, matrixType = newMatrixType)
  }

  def annotateGlobal(a: Annotation, t: Type, path: String*): MatrixTable = {
    val (newT, i) = insertGlobal(t, path.toList)
    copyMT(matrixType = matrixType.copy(globalType = newT), globals = globals.copy(value = i(globals.value, a), t = newT))
  }

  def annotateGlobalJSON(s: String, t: Type, name: String): MatrixTable = {
    val ann = JSONAnnotationImpex.importAnnotation(JsonMethods.parse(s), t)

    annotateGlobal(ann, t, name)
  }

  /**
    * Create and destroy global annotations with expression language.
    *
    * @param expr Annotation expression
    */
  def annotateGlobalExpr(expr: String): MatrixTable = {
    val ec = EvalContext(Map(
      "global" -> (0, globalType)))

    val (paths, types, f) = Parser.parseAnnotationExprs(expr, ec, Option(Annotation.GLOBAL_HEAD))

    val inserterBuilder = new ArrayBuilder[Inserter]()

    val finalType = (paths, types).zipped.foldLeft(globalType) { case (v, (ids, signature)) =>
      val (s, i) = v.structInsert(signature, ids)
      inserterBuilder += i
      s
    }

    val inserters = inserterBuilder.result()

    ec.set(0, globals.value)
    val ga = inserters
      .zip(f())
      .foldLeft(globals.value) { case (a, (ins, res)) =>
        ins(a, res)
      }

    copyMT(matrixType = matrixType.copy(globalType = finalType), globals = globals.copy(value = ga, t = finalType))

  }

  def insertGlobal(sig: Type, path: List[String]): (TStruct, Inserter) = {
    globalType.structInsert(sig, path)
  }

  def annotateCols(signature: Type, path: List[String], annotations: Array[Annotation]): MatrixTable = {
    val (t, ins) = insertSA(signature, path)

    val newAnnotations = new Array[Annotation](numCols)

    for (i <- colValues.indices) {
      newAnnotations(i) = ins(colValues(i), annotations(i))
      t.typeCheck(newAnnotations(i))
    }

    copyMT(matrixType = matrixType.copy(colType = t), colValues = newAnnotations)
  }

  def annotateColsExpr(expr: String): MatrixTable = {
    val ec = colEC

    val (paths, types, f) = Parser.parseAnnotationExprs(expr, ec, None)

    val inserterBuilder = new ArrayBuilder[Inserter]()
    val finalType = (paths, types).zipped.foldLeft(colType) { case (sas, (ids, signature)) =>
      val (s, i) = sas.structInsert(signature, ids)
      inserterBuilder += i
      s
    }
    val inserters = inserterBuilder.result()

    val colAggregationOption = Aggregators.buildColAggregations(hc, value, ec)

    ec.set(0, globals.value)

    val newAnnotations = new Array[Annotation](numCols)

    var i = 0
    while (i < numCols) {
      colAggregationOption.foreach(_.apply(i))
      val sa = colValues(i)
      ec.set(1, sa)

      newAnnotations(i) = f().zip(inserters)
        .foldLeft(sa) { case (sa, (v, inserter)) =>
          inserter(sa, v)
        }
      i += 1
    }

    val saFields = finalType.fieldNames.toSet
    copyMT(colValues = newAnnotations,
      matrixType = matrixType.copy(colKey = colKey.filter(saFields.contains), colType = finalType))
  }

  def annotateCols(annotations: Map[Annotation, Annotation], signature: Type, root: String): MatrixTable = {
    val (t, i) = insertSA(signature, List(root))
    annotateCols(t, i) { case (s, _) => annotations.getOrElse(s, null) }
  }

  def annotateColsTable(kt: Table, vdsKey: java.util.ArrayList[String],
    root: String, product: Boolean): MatrixTable =
    annotateColsTable(kt, if (vdsKey != null) vdsKey.asScala else null, root, product)

  def annotateColsTable(kt: Table, vdsKey: Seq[String] = null,
    root: String = null, product: Boolean = false): MatrixTable = {

    val (finalType, inserter) = colType.structInsert(
      if (product) TArray(kt.valueSignature) else kt.valueSignature,
      List(root))

    val keyTypes = kt.keyFields.map(_.typ).toSeq

    val keyedRDD = kt.keyedRDD()
      .filter { case (k, v) => k.toSeq.forall(_ != null) }

    val nullValue: IndexedSeq[Annotation] = if (product) IndexedSeq() else null

    if (vdsKey != null) {
      val keyEC = EvalContext(Map("sa" -> (0, colType)))
      val (vdsKeyType, vdsKeyFs) = vdsKey.map(Parser.parseExpr(_, keyEC)).unzip

      assert(keyTypes == vdsKeyType)

      val keyFuncArray = vdsKeyFs.toArray

      val vdsKeys = colValues.map { sa =>
        keyEC.set(0, sa)
        (Row.fromSeq(keyFuncArray.map(_ ())), ())
      }.toArray

      val thisRDD = sparkContext.parallelize(vdsKeys)
      var r = keyedRDD.join(thisRDD).map { case (k, (tableAnnotation, _)) => (k, tableAnnotation: Annotation) }
      if (product)
        r = r.groupByKey().mapValues(is => (is.toArray[Annotation]: IndexedSeq[Annotation]): Annotation)

      val m = r.collectAsMap()

      annotateCols(finalType, inserter) { case (_, i) => m.getOrElse(vdsKeys(i)._1, nullValue) }
    } else {
      val ssig = colKeyTypes.toSeq
      keyTypes match {
        case `ssig` =>
          var r = keyedRDD.map { case (k, v) => (k: Annotation, v: Annotation) }

          if (product)
            r = r.groupByKey()
              .map { case (s, rows) => (s, (rows.toArray[Annotation]: IndexedSeq[_]): Annotation) }

          val m = r.collectAsMap()

          annotateCols(finalType, inserter) { case (ck, _) => m.getOrElse(ck, nullValue) }
      }
    }
  }

  def annotateCols(newSignature: TStruct, inserter: Inserter)(f: (Annotation, Int) => Annotation): MatrixTable = {
    val newAnnotations = colKeys.zip(colValues)
      .zipWithIndex
      .map { case ((ck, sa), i) =>
        val newAnnotation = inserter(sa, f(ck, i))
        newSignature.typeCheck(newAnnotation)
        newAnnotation
      }

    val newFields = newSignature.fieldNames.toSet
    copy2(colValues = newAnnotations, colType = newSignature, colKey = colKey.filter(newFields.contains))
  }

  def annotateRowsExpr(expr: String): MatrixTable = {
    val globalsBc = globals.broadcast

    val ec = rowEC
    val (paths, types, f) = Parser.parseAnnotationExprs(expr, ec, None)

    var newRowType = rowType
    var touchesKeys = false
    val rowKeySet = rowKey.toSet
    val inserters = new Array[Inserter](types.length)
    var i = 0
    while (i < types.length) {
      if (rowKeySet.contains(paths(i).head))
        touchesKeys = true
      val (newSig, ins) = newRowType.structInsert(types(i), paths(i))
      inserters(i) = ins
      newRowType = newSig
      i += 1
    }

    val aggregateOption = Aggregators.buildRowAggregations(this, ec)

    val newMatrixType = matrixType.copyParts(rowType = newRowType)

    val fullRowType = rvRowType
    val newRVType = newMatrixType.rvRowType
    val localEntriesIndex = entriesIndex

    val mapPartitionsF: (Iterator[RegionValue] => Iterator[RegionValue]) = { it =>
      val fullRow = new UnsafeRow(fullRowType)

      val rvb = new RegionValueBuilder()
      val rv2 = RegionValue()
      it.map { rv =>
        fullRow.set(rv)
        val row = fullRow.deleteField(localEntriesIndex)

        ec.set(0, globalsBc.value)
        ec.set(1, row)

        aggregateOption.foreach(f => f(rv))

        rvb.set(rv.region)
        rvb.start(newRVType)
        rvb.startStruct()

        var newAnn = row: Annotation
        var i = 0
        var newA = f()
        while (i < newA.length) {
          newAnn = inserters(i)(newAnn, newA(i))
          i += 1
        }

        val newRow = newAnn.asInstanceOf[Row]
        i = 0
        while (i < newRow.size) {
          rvb.addAnnotation(newRowType.types(i), newRow.get(i))
          i += 1
        }

        rvb.addField(fullRowType, rv, localEntriesIndex)
        rvb.endStruct()

        rv2.set(rv.region, rvb.end())
        rv2
      }
    }

    if (touchesKeys) {
      warn("modified row key, rescanning to compute ordering...")
      val newRDD = rvd.mapPartitions(mapPartitionsF)
      copyMT(matrixType = newMatrixType,
        rvd = OrderedRVD(newMatrixType.orvdType, newRDD, None, None))
    } else copyMT(matrixType = newMatrixType,
      rvd = rvd.mapPartitionsPreservesPartitioning(newMatrixType.orvdType)(mapPartitionsF))
  }

  def orderedRVDLeftJoinDistinctAndInsert(right: OrderedRVD, root: String, product: Boolean): MatrixTable = {
    assert(!rowKey.contains(root))
    assert(right.typ.pkType.types.map(_.deepOptional())
      .sameElements(rowPartitionKeyTypes.map(_.deepOptional())))


    val (leftRVD, upcastKeys) = if (right.typ.kType.types.map(_.deepOptional()).sameElements(rowPartitionKeyTypes.map(_.deepOptional()))) {
      (rvd.downcastToPK(), rowKey.drop(rowPartitionKey.length).toArray)
    } else (rvd, Array.empty[String])

    var valueType: Type = right.typ.valueType

    var rightRVD = right
    if (product) {
      valueType = TArray(valueType, required = true)
      rightRVD = rightRVD.groupByKey(" !!! values !!! ")
    }

    val (newRVType, ins) = rvRowType.unsafeStructInsert(valueType, List(root))

    val leftRowType = leftRVD.rowType
    val rightRowType = rightRVD.rowType
    val oldRVType = leftRVD.typ.rowType

    val rightValueIndices = rightRVD.typ.valueIndices
    assert(!product || rightValueIndices.length == 1)

    val newMatrixType = matrixType.copy(rvRowType = newRVType)
    val intermediateMatrixType = newMatrixType.copy(rowKey = newMatrixType.rowPartitionKey)

    copyMT(matrixType = newMatrixType,
      rvd = OrderedRVD(
        newMatrixType.orvdType,
        leftRVD.partitioner,
        leftRVD.orderedJoinDistinct(rightRVD, "left")
          .mapPartitions { it =>
            val rvb = new RegionValueBuilder()
            val rv = RegionValue()

            it.map { jrv =>
              val lrv = jrv.rvLeft

              rvb.set(lrv.region)
              rvb.start(newRVType)
              ins(lrv.region, lrv.offset, rvb,
                () => {
                  if (product) {
                    if (jrv.rvRight == null) {
                      rvb.startArray(0)
                      rvb.endArray()
                    } else
                      rvb.addField(rightRowType, jrv.rvRight, rightValueIndices(0))
                  } else {
                    if (jrv.rvRight == null)
                      rvb.setMissing()
                    else {
                      rvb.startStruct()
                      var i = 0
                      while (i < rightValueIndices.length) {
                        rvb.addField(rightRowType, jrv.rvRight, rightValueIndices(i))
                        i += 1
                      }
                      rvb.endStruct()
                    }
                  }
                })
              rv.set(lrv.region, rvb.end())
              rv
            }
          })
    )
  }

  private def annotateRowsIntervalTable(kt: Table, root: String, product: Boolean): MatrixTable = {
    assert(rowPartitionKeyTypes.length == 1)
    assert(kt.keySignature.size == 1)
    assert(kt.keySignature.types(0) == TInterval(rowPartitionKeyTypes(0)))

    val typOrdering = rowPartitionKeyTypes(0).ordering

    val typToInsert: Type = if (product) TArray(kt.valueSignature) else kt.valueSignature

    val (newRVType, ins) = rvRowType.unsafeStructInsert(typToInsert, List(root))

    val partBc = sparkContext.broadcast(rvd.partitioner)
    val ktSignature = kt.signature
    val ktKeyFieldIdx = kt.keyFieldIdx(0)
    val ktValueFieldIdx = kt.valueFieldIdx
    val partitionKeyedIntervals = kt.rvd.rdd
      .flatMap { rv =>
        val ur = new UnsafeRow(ktSignature, rv)
        val interval = ur.getAs[Interval](ktKeyFieldIdx)
        if (interval != null) {
          val rangeTree = partBc.value.rangeTree
          val pkOrd = partBc.value.pkType.ordering
          val wrappedInterval = interval.copy(start = Row(interval.start), end = Row(interval.end))
          rangeTree.queryOverlappingValues(pkOrd, wrappedInterval).map(i => (i, rv))
        } else
          Iterator()
      }

    val nParts = rvd.partitions.length
    val zipRDD = partitionKeyedIntervals.partitionBy(new Partitioner {
      def getPartition(key: Any): Int = key.asInstanceOf[Int]

      def numPartitions: Int = nParts
    }).values

    val localRVRowType = rvRowType
    val pkIndex = rvRowType.fieldIdx(rowPartitionKey(0))
    val newRDD = rvd.rdd.zipPartitions(zipRDD, preservesPartitioning = true) { case (it, intervals) =>
      val intervalAnnotations: Array[(Interval, Any)] =
        intervals.map { rv =>
          val ur = new UnsafeRow(ktSignature, rv)
          val interval = ur.getAs[Interval](ktKeyFieldIdx)
          (interval, Row.fromSeq(ktValueFieldIdx.map(ur.get)))
        }.toArray

      val iTree = IntervalTree.annotationTree(typOrdering, intervalAnnotations)

      val rvb = new RegionValueBuilder()
      val rv2 = RegionValue()

      it.map { rv =>
        val ur = new UnsafeRow(localRVRowType, rv)
        val pk = ur.get(pkIndex)
        val queries = iTree.queryValues(typOrdering, pk)
        val value: Annotation = if (product)
          queries: IndexedSeq[Annotation]
        else {
          if (queries.isEmpty)
            null
          else
            queries(0)
        }
        assert(typToInsert.typeCheck(value))

        rvb.set(rv.region)
        rvb.start(newRVType)

        ins(rv.region, rv.offset, rvb, () => rvb.addAnnotation(typToInsert, value))

        rv2.set(rv.region, rvb.end())

        rv2
      }
    }

    val newMatrixType = matrixType.copy(rvRowType = newRVType)

    val newRVD = OrderedRVD(
      newMatrixType.orvdType,
      rvd.partitioner,
      newRDD)

    copyMT(rvd = newRVD, matrixType = newMatrixType)
  }

  def annotateRowsTable(kt: Table, root: String, product: Boolean = false): MatrixTable = {
    assert(!rowKey.contains(root))

    val keyTypes = kt.keyFields.map(_.typ)
    if (keyTypes.sameElements(rowKeyTypes) || keyTypes.sameElements(rowPartitionKeyTypes)) {
      orderedRVDLeftJoinDistinctAndInsert(
        kt.toOrderedRVD(Some(rvd.partitioner), rowPartitionKey.length),
        root, product)
    } else if (keyTypes.length == 1 &&
      rowPartitionKeyTypes.length == 1 &&
      keyTypes(0) == TInterval(rowPartitionKeyTypes(0))) {
      annotateRowsIntervalTable(kt, root, product)
    } else {
      fatal(
        s"""method 'annotate_rows_table' expects a key table keyed by one of the following:
           |  [ ${ rowKeyTypes.mkString(", ") } ]
           |  [ ${ rowPartitionKeyTypes.mkString(", ") } ]
           |  Found key [ ${ keyTypes.mkString(", ") } ] instead.""".stripMargin)
    }
  }


  def selectGlobals(fields: java.util.ArrayList[String]): MatrixTable = selectGlobals(fields.asScala.toArray: _*)

  def selectGlobals(fields: String*): MatrixTable = {
    // FIXME: should support nested fields
    val fieldsToKeep = fields.toArray
    val globalFieldSet = globalType.fieldNames.toSet
    val keepSet = fieldsToKeep.toSet
    assert(fieldsToKeep.forall(globalFieldSet.contains))

    val keepIndices = fieldsToKeep.map(globalType.fieldIdx)

    val newGlobalType = TStruct(keepIndices.zip(fieldsToKeep).map { case (i, f) => f -> globalType.types(i) }: _*)

    val newMatrixType = matrixType.copy(globalType = newGlobalType)

    val newGlobals = keepIndices.map(i => globals.asInstanceOf[Row].get(i))

    copyMT(matrixType = newMatrixType, globals = globals.copy(value = newGlobals, t = newGlobalType))
  }


  def selectCols(selectExprs: java.util.ArrayList[String]): MatrixTable = selectCols(selectExprs.asScala.toArray: _*)

  def selectCols(exprs: String*): MatrixTable = {
    val ec = colEC
    val (paths, types, f) = Parser.parseSelectExprs(exprs.toArray, ec)
    val topLevelFields = mutable.Set.empty[String]

    val finalNames = paths.map {
      // assignment
      case Left(name) => name
      case Right(path) =>
        assert(path.head == Annotation.COL_HEAD)
        path match {
          case List(Annotation.COL_HEAD, name) => topLevelFields += name
          case _ =>
        }
        path.last
    }

    assert(finalNames.areDistinct())
    val newColType = TStruct(finalNames.zip(types): _*)
    val finalNameSet = finalNames.toSet
    val newColKey = colKey.filter(finalNameSet.contains)

    val newMatrixType = matrixType.copy(colType = newColType, colKey = newColKey)
    val aggOption = Aggregators.buildColAggregations(hc, value, ec)

    ec.set(0, globals.value)
    val newColValues = Array.tabulate(numCols) { i =>
      ec.set(1, colValues(i))
      aggOption.foreach(_ (i))
      val results = f()
      Row.fromSeq(results)
    }
    copyMT(matrixType = newMatrixType, colValues = newColValues)
  }

  def selectRows(selectExprs: java.util.ArrayList[String]): MatrixTable = selectRows(selectExprs.asScala.toArray: _*)

  def selectRows(exprs: String*): MatrixTable = {
    val ec = rowEC
    val (paths, types, f) = Parser.parseSelectExprs(exprs.toArray, ec)
    val topLevelFields = mutable.Set.empty[String]

    val finalNames = paths.map {
      // assignment
      case Left(name) => name
      case Right(path) =>
        assert(path.head == Annotation.ROW_HEAD)
        path match {
          case List(Annotation.ROW_HEAD, name) => topLevelFields += name
          case _ =>
        }
        path.last
    }

    assert(finalNames.areDistinct())
    val touchesKeys = rowKey.filter(topLevelFields.contains) != rowKey

    val finalNameSet = finalNames.toSet
    val newRowType = TStruct(finalNames.zip(types): _*)
    val newRowKey = rowKey.filter(finalNameSet.contains)
    val newPartitionKey = rowPartitionKey.filter(finalNameSet.contains)

    val newMatrixType = matrixType.copyParts(rowType = newRowType, rowKey = newRowKey, rowPartitionKey = newPartitionKey)
    val fullRowType = rvRowType
    val localEntriesIndex = entriesIndex
    val newRVType = newMatrixType.rvRowType

    val aggregateOption = Aggregators.buildRowAggregations(this, ec)
    val globalsBc = globals.broadcast
    val mapPartitionsF: Iterator[RegionValue] => Iterator[RegionValue] = { it =>
      val fullRow = new UnsafeRow(fullRowType)
      val row = fullRow.deleteField(localEntriesIndex)
      val rv2 = RegionValue()
      val rvb = new RegionValueBuilder()
      it.map { rv =>
        fullRow.set(rv)
        ec.set(0, globalsBc.value)
        ec.set(1, row)
        aggregateOption.foreach(_ (rv))
        val results = f()
        assert(results.length == types.length)

        rvb.set(rv.region)
        rvb.start(newRVType)
        rvb.startStruct()
        var i = 0
        while (i < types.length) {
          rvb.addAnnotation(types(i), results(i))
          i += 1
        }
        rvb.addField(fullRowType, rv, localEntriesIndex)
        rvb.endStruct()
        rv2.set(rv.region, rvb.end())
        rv2
      }
    }
    if (touchesKeys) {
      warn("modified row key, rescanning to compute ordering...")
      val newRDD = rvd.mapPartitions(mapPartitionsF)
      copyMT(matrixType = newMatrixType,
        rvd = OrderedRVD(newMatrixType.orvdType, newRDD, None, None))
    } else copyMT(matrixType = newMatrixType,
      rvd = rvd.mapPartitionsPreservesPartitioning(newMatrixType.orvdType)(mapPartitionsF))
  }

  def dropRows(fields: java.util.ArrayList[String]): MatrixTable = dropRows(fields.asScala.toArray: _*)

  def dropRows(fields: String*): MatrixTable = {
    if (fields.isEmpty)
      return this
    assert(fields.areDistinct())
    val dropSet = fields.toSet
    val allRowFields = rowType.fieldNames.toSet
    assert(fields.forall(allRowFields.contains))
    assert(!dropSet.contains(MatrixType.entriesIdentifier))

    // treat the entries like any other field
    val keepIndices = rvRowType.fields
      .filter(f => !dropSet.contains(f.name))
      .map(f => f.index)
      .toArray
    val newRVType = TStruct(keepIndices.map(rvRowType.fields(_)).map(f => f.name -> f.typ): _*)

    val fullRowType = rvRowType
    val localEntriesIndex = entriesIndex
    val newRowKey = rowKey.filter(f => !dropSet.contains(f))
    val newPartitionKey = rowPartitionKey.filter(f => !dropSet.contains(f))
    val touchesKeys = newRowKey != rowKey
    val newMatrixType = matrixType.copy(rvRowType = newRVType,
      rowKey = newRowKey,
      rowPartitionKey = newPartitionKey)

    // FIXME: replace with physical type
    val mapPartitionsF: Iterator[RegionValue] => Iterator[RegionValue] = { it =>
      val rv2 = RegionValue()
      val rvb = new RegionValueBuilder()
      it.map { rv =>
        rvb.set(rv.region)
        rvb.start(newRVType)
        rvb.startStruct()
        var i = 0
        while (i < keepIndices.length) {
          rvb.addField(fullRowType, rv, keepIndices(i))
          i += 1
        }
        rvb.endStruct()
        rv2.set(rv.region, rvb.end())
        rv2
      }
    }
    if (touchesKeys) {
      warn("modified row key, rescanning to compute ordering...")
      val newRDD = rvd.mapPartitions(mapPartitionsF)
      copyMT(matrixType = newMatrixType,
        rvd = OrderedRVD(newMatrixType.orvdType, newRDD, None, None))
    } else copyMT(matrixType = newMatrixType,
      rvd = rvd.mapPartitionsPreservesPartitioning(newMatrixType.orvdType)(mapPartitionsF))
  }

  def selectEntries(selectExprs: java.util.ArrayList[String]): MatrixTable = selectEntries(selectExprs.asScala.toArray: _*)

  def selectEntries(exprs: String*): MatrixTable = {
    val ec = entryEC
    val globalsBc = globals.broadcast

    val (paths, types, f) = Parser.parseSelectExprs(exprs.toArray, ec)
    val topLevelFields = mutable.Set.empty[String]

    val finalNames = paths.map {
      // assignment
      case Left(name) => name
      case Right(path) =>
        assert(path.head == Annotation.ENTRY_HEAD)
        path match {
          case List(Annotation.ENTRY_HEAD, name) => topLevelFields += name
        }
        path.last
    }
    assert(finalNames.areDistinct())

    val newEntryType = TStruct(finalNames.zip(types): _*)
    val fullRowType = rvRowType
    val localEntriesIndex = entriesIndex
    val localNCols = numCols
    val localColValuesBc = colValuesBc

    insertEntries(() => {
      val fullRow = new UnsafeRow(fullRowType)
      val row = fullRow.deleteField(localEntriesIndex)
      ec.set(0, globalsBc.value)
      ec.set(1, row)
      fullRow -> row
    })(newEntryType, { case ((fullRow, row), rv, rvb) =>
      fullRow.set(rv)
      val entries = fullRow.getAs[IndexedSeq[Annotation]](localEntriesIndex)
      rvb.startArray(localNCols)
      var i = 0
      while (i < localNCols) {
        val entry = entries(i)
        ec.set(2, localColValuesBc.value(i))
        ec.set(3, entry)
        val results = f()
        var j = 0
        rvb.startStruct()
        while (j < types.length) {
          rvb.addAnnotation(types(j), results(j))
          j += 1
        }
        rvb.endStruct()
        i += 1
      }
      rvb.endArray()
    })
  }


  def dropEntries(fields: java.util.ArrayList[String]): MatrixTable = dropEntries(fields.asScala.toArray: _*)

  def dropEntries(fields: String*): MatrixTable = {
    if (fields.isEmpty)
      return this
    assert(fields.areDistinct())
    val dropSet = fields.toSet
    val allEntryFields = entryType.fieldNames.toSet
    assert(fields.forall(allEntryFields.contains))

    val keepIndices = entryType.fields
      .filter(f => !dropSet.contains(f.name))
      .map(f => f.index)
      .toArray
    val newEntryType = TStruct(keepIndices.map(entryType.fields(_)).map(f => f.name -> f.typ): _*)

    val fullRowType = rvRowType
    val localEntriesIndex = entriesIndex
    val localEntriesType = matrixType.entryArrayType
    val localEntryType = entryType
    val localNCols = numCols
    // FIXME: replace with physical type
    insertEntries(noOp)(newEntryType, { case (_, rv, rvb) =>
      val entriesOffset = fullRowType.loadField(rv, localEntriesIndex)
      rvb.startArray(localNCols)
      var i = 0
      while (i < localNCols) {
        if (localEntriesType.isElementMissing(rv.region, entriesOffset, i))
          rvb.setMissing()
        else {
          val eltOffset = localEntriesType.loadElement(rv.region, entriesOffset, localNCols, i)
          rvb.startStruct()
          var j = 0
          while (j < keepIndices.length) {
            rvb.addField(localEntryType, rv.region, eltOffset, keepIndices(j))
            j += 1
          }
          rvb.endStruct()
        }
        i += 1
      }
      rvb.endArray()
    })
  }

  def nPartitions: Int = rvd.partitions.length

  def annotateRowsVDS(right: MatrixTable, root: String): MatrixTable = {
    // need to strip entries!
    // FIXME: HACK
    val rTyp = new OrderedRVDType(right.rowPartitionKey.toArray, right.rowKey.toArray, right.rowType)
    val rightRVD = OrderedRVD(rTyp, right.rvd.partitioner, right.rowsTable().rvd)
    orderedRVDLeftJoinDistinctAndInsert(rightRVD, root, product = false)
  }

  def count(): (Long, Long) = (countRows(), numCols)

  def countRows(): Long = partitionCounts().sum

  def forceCountRows(): Long = rvd.count()

  def deduplicate(): MatrixTable =
    copy2(rvd = rvd.mapPartitionsPreservesPartitioning(rvd.typ)(
      SortedDistinctRowIterator.transformer(rvd.typ)))

  def deleteVA(args: String*): (Type, Deleter) = deleteVA(args.toList)

  def deleteVA(path: List[String]): (Type, Deleter) = rowType.delete(path)

  def dropCols(): MatrixTable =
    copyAST(ast = FilterCols(ast, Const(null, false, TBoolean())))

  def dropRows(): MatrixTable = copy2(rvd = OrderedRVD.empty(sparkContext, matrixType.orvdType))

  def explodeRows(root: String): MatrixTable = {
    val path = Parser.parseAnnotationRoot(root, Annotation.ROW_HEAD)
    val (keysType, querier) = rvRowType.queryTyped(path)
    val keyType = keysType match {
      case TArray(e, _) => e
      case TSet(e, _) => e
      case t => fatal(s"Expected annotation of type Array or Set; found $t")
    }

    val (newRVType, inserter) = rvRowType.unsafeStructInsert(keyType, path)
    val newMatrixType = matrixType.copy(rvRowType = newRVType)
    val oldRVType = rvRowType

    val localEntriesIndex = entriesIndex

    val explodedRDD = rvd.mapPartitionsPreservesPartitioning(newMatrixType.orvdType) { it =>
      val region2 = Region()
      val rv2 = RegionValue(region2)
      val rv2b = new RegionValueBuilder(region2)
      val ur = new UnsafeRow(oldRVType)
      it.flatMap { rv =>
        ur.set(rv)
        val keys = querier(ur).asInstanceOf[Iterable[Any]]
        if (keys == null)
          None
        else
          keys.iterator.map { explodedElement =>
            region2.clear()
            rv2b.start(newRVType)
            inserter(rv.region, rv.offset, rv2b,
              () => rv2b.addAnnotation(keyType, explodedElement))
            rv2.setOffset(rv2b.end())
            rv2
          }
      }
    }
    copyMT(matrixType = newMatrixType, rvd = explodedRDD)
  }

  def explodeCols(code: String): MatrixTable = {
    val path = Parser.parseAnnotationRoot(code, Annotation.COL_HEAD)
    val (keysType, querier) = colType.queryTyped(path)
    val keyType = keysType match {
      case TArray(e, _) => e
      case TSet(e, _) => e
      case t => fatal(s"Expected annotation of type Array or Set; found $t")
    }
    var size = 0
    val keys = colValues.map { sa =>
      val ks = querier(sa).asInstanceOf[Iterable[Any]]
      if (ks == null)
        Iterable.empty[Any]
      else {
        size += ks.size
        ks
      }
    }

    val (newColType, inserter) = colType.structInsert(keyType, path)

    val sampleMap = new Array[Int](size)
    val newColValues = new Array[Annotation](size)
    val newNCols = newColValues.length

    var i = 0
    var j = 0
    while (i < numCols) {
      keys(i).foreach { e =>
        sampleMap(j) = i
        newColValues(j) = inserter(colValues(i), e)
        j += 1
      }
      i += 1
    }

    val sampleMapBc = sparkContext.broadcast(sampleMap)
    val localEntriesIndex = entriesIndex
    val localEntriesType = matrixType.entryArrayType
    val fullRowType = rvRowType

    insertEntries(noOp, newColType = newColType,
      newColValues = newColValues)(entryType, { case (_, rv, rvb) =>

      val entriesOffset = fullRowType.loadField(rv, localEntriesIndex)
      rvb.startArray(newNCols)
      var i = 0
      while (i < newNCols) {
        rvb.addElement(localEntriesType, rv.region, entriesOffset, sampleMapBc.value(i))
        i += 1
      }

      rvb.endArray()

    })
  }

  def localizeEntries(entriesFieldName: String): Table = {
    new Table(hc, TableLiteral(TableValue(TableType(rvRowType, rowKey, globalType), globals, rvd)))
      .rename(Map(MatrixType.entriesIdentifier -> entriesFieldName), Map.empty[String, String])
  }

  def annotateEntriesExpr(expr: String): MatrixTable = {
    val symTab = Map(
      "va" -> (0, rowType),
      "sa" -> (1, colType),
      "g" -> (2, entryType),
      "global" -> (3, globalType))
    val ec = EvalContext(symTab)

    val globalsBc = globals.broadcast

    val (paths, types, f) = Parser.parseAnnotationExprs(expr, ec, Some(Annotation.ENTRY_HEAD))

    val inserterBuilder = new ArrayBuilder[Inserter]()
    val newEntryType = (paths, types).zipped.foldLeft(entryType) { case (gsig, (ids, signature)) =>
      val (s, i) = gsig.structInsert(signature, ids)
      inserterBuilder += i
      s
    }
    val inserters = inserterBuilder.result()

    val localNSamples = numCols
    val fullRowType = rvRowType
    val localColValuesBc = colValuesBc
    val localEntriesIndex = entriesIndex

    insertEntries(() => {
      val fullRow = new UnsafeRow(fullRowType)
      val row = fullRow.deleteField(localEntriesIndex)
      (fullRow, row)
    })(newEntryType, { case ((fullRow, row), rv, rvb) =>
      fullRow.set(rv)
      val entries = fullRow.getAs[IndexedSeq[Annotation]](localEntriesIndex)

      rvb.startArray(localNSamples)

      var i = 0
      while (i < localNSamples) {
        val entry = entries(i)
        ec.setAll(row,
          localColValuesBc.value(i),
          entry,
          globalsBc.value)

        val newEntry = f().zip(inserters)
          .foldLeft(entry) { case (ga, (a, inserter)) =>
            inserter(ga, a)
          }
        rvb.addAnnotation(newEntryType, newEntry)

        i += 1
      }
      rvb.endArray()
    })
  }

  def filterCols(p: (Annotation, Int) => Boolean): MatrixTable = {
    copyAST(ast = MatrixLiteral(matrixType, value.filterCols(p)))
  }

  def filterColsExpr(filterExpr: String, keep: Boolean = true): MatrixTable = {
    var filterAST = Parser.expr.parse(filterExpr)
    filterAST.typecheck(matrixType.colEC)
<<<<<<< HEAD
    val tmp = new ASTShow(filterAST)
    info(s"filterColsExpr filterAST ${tmp.toString()}")
    val pred = filterAST.toIR()
    pred match {
		case Some(irPred) =>
      info("filterColsExpr using FilterColsIR ...")
			new MatrixTable(hc,
				FilterColsIR(ast, if (keep) irPred else ApplyUnaryPrimOp(Bang(), irPred))
			)
		case None =>
			info("No AST to IR conversion. Fallback to AST predicate for MatrixTable.filterCols")
    		if (!keep)
      			filterAST = Apply(filterAST.getPos, "!", Array(filterAST))
    		copyAST(ast = FilterCols(ast, filterAST))
=======
    info(s"filterColsExpr filterAST ${PrettyAST(filterAST)}")
    val pred = filterAST.toIR()
    pred match {
      case Some(irPred) =>
        new MatrixTable(hc,
          FilterColsIR(ast, ir.filterPredicateWithKeep(irPred, keep, "filterCols_pred"))
        )
      case None =>
        info(s"filterCols: No AST to IR conversion. Fallback for predicate ${PrettyAST(filterAST)}")
        if (!keep)
          filterAST = Apply(filterAST.getPos, "!", Array(filterAST))
        copyAST(ast = FilterCols(ast, filterAST))
>>>>>>> 1153f1a3
    }
  }

  def filterColsList(samples: java.util.ArrayList[Annotation], keep: Boolean): MatrixTable =
    filterColsList(samples.asScala.toSet, keep)

  def filterColsList(samples: Set[Annotation], keep: Boolean = true): MatrixTable = {
    val p = (s: Annotation, sa: Annotation) => Filter.keepThis(samples.contains(s), keep)
    filterCols(p)
  }

  def filterRowsExpr(filterExpr: String, keep: Boolean = true): MatrixTable = {
    var filterAST = Parser.expr.parse(filterExpr)
    filterAST.typecheck(matrixType.rowEC)
<<<<<<< HEAD
    val tmp = new ASTShow(filterAST)
    info(s"filterRowsExpr filterAST ${tmp.toString()}")
    val pred = filterAST.toIR()
    pred match {
		case Some(irPred) =>
		    info("filterRowsExpr using FilterRowsIR ...")
			new MatrixTable(hc,
				FilterRowsIR(ast, if (keep) irPred else ApplyUnaryPrimOp(Bang(), irPred))
			)
		case None =>
			info("No AST to IR conversion. Fallback to AST predicate for MatrixTable.filterRows")
    		if (!keep)
      			filterAST = Apply(filterAST.getPos, "!", Array(filterAST))
    		copyAST(ast = FilterRows(ast, filterAST))
=======
    val pred = filterAST.toIR()
    pred match {
      case Some(irPred) =>
        new MatrixTable(hc,
          FilterRowsIR(ast, ir.filterPredicateWithKeep(irPred, keep, "filterRows_pred"))
        )
      case _ =>
        info(s"filterCols: No AST to IR conversion. Fallback for predicate ${PrettyAST(filterAST)}")
        if (!keep)
          filterAST = Apply(filterAST.getPos, "!", Array(filterAST))
        copyAST(ast = FilterRows(ast, filterAST))
>>>>>>> 1153f1a3
    }
  }

  def sparkContext: SparkContext = hc.sc

  def hadoopConf: hadoop.conf.Configuration = hc.hadoopConf

  def head(n: Long): MatrixTable = {
    if (n < 0)
      fatal(s"n must be non-negative! Found `$n'.")
    copy2(rvd = rvd.head(n))
  }

  def insertSA(sig: Type, args: String*): (TStruct, Inserter) = insertSA(sig, args.toList)

  def insertSA(sig: Type, path: List[String]): (TStruct, Inserter) = colType.structInsert(sig, path)

  def insertEntries[PC](makePartitionContext: () => PC, newColType: TStruct = colType,
    newColKey: IndexedSeq[String] = colKey,
    newColValues: IndexedSeq[Annotation] = colValues,
    newGlobalType: TStruct = globalType,
    newGlobals: BroadcastValue = globals)(newEntryType: TStruct,
    inserter: (PC, RegionValue, RegionValueBuilder) => Unit): MatrixTable = {
    insertIntoRow(makePartitionContext, newColType, newColKey, newColValues, newGlobalType, newGlobals)(
      TArray(newEntryType), MatrixType.entriesIdentifier, inserter)
  }

  def insertIntoRow[PC](makePartitionContext: () => PC, newColType: TStruct = colType,
    newColKey: IndexedSeq[String] = colKey,
    newColValues: IndexedSeq[Annotation] = colValues,
    newGlobalType: TStruct = globalType,
    newGlobals: BroadcastValue = globals)(typeToInsert: Type, path: String,
    inserter: (PC, RegionValue, RegionValueBuilder) => Unit): MatrixTable = {
    assert(!rowKey.contains(path))


    val fullRowType = rvRowType
    val localEntriesIndex = entriesIndex

    val (newRVType, ins) = fullRowType.unsafeStructInsert(typeToInsert, List(path))

    val newMatrixType = matrixType.copy(rvRowType = newRVType, colType = newColType,
      colKey = newColKey, globalType = newGlobalType)

    copyMT(matrixType = newMatrixType,
      globals = newGlobals,
      colValues = newColValues,
      rvd = rvd.mapPartitionsPreservesPartitioning(newMatrixType.orvdType) { it =>

        val pc = makePartitionContext()

        val rv2 = RegionValue()
        val rvb = new RegionValueBuilder()
        it.map { rv =>
          rvb.set(rv.region)
          rvb.start(newRVType)

          ins(rv.region, rv.offset, rvb,
            () => inserter(pc, rv, rvb)
          )

          rv2.set(rv.region, rvb.end())
          rv2
        }
      })
  }

  /**
    *
    * @param right right-hand dataset with which to join
    */
  def unionCols(right: MatrixTable): MatrixTable = {
    if (entryType != right.entryType) {
      fatal(
        s"""union_cols: cannot combine datasets with different entry schema
           |  left entry schema: @1
           |  right entry schema: @2""".stripMargin,
        entryType.toString,
        right.entryType.toString)
    }

    if (!colKeyTypes.sameElements(right.colKeyTypes)) {
      fatal(
        s"""union_cols: cannot combine datasets with different column key schema
           |  left column schema: [${ colKeyTypes.map(_.toString).mkString(", ") }]
           |  right column schema: [${ right.colKeyTypes.map(_.toString).mkString(", ") }]""".stripMargin)
    }

    if (colType != right.colType) {
      fatal(
        s"""union_cols: cannot combine datasets with different column schema
           |  left column schema: @1
           |  right column schema: @2""".stripMargin,
        colType.toString,
        right.colType.toString)
    }

    if (!rowKeyTypes.sameElements(right.rowKeyTypes)) {
      fatal(
        s"""union_cols: cannot combine datasets with different row key schema
           |  left row key schema: @1
           |  right row key schema: @2""".stripMargin,
        rowKeyTypes.map(_.toString).mkString(", "),
        right.rowKeyTypes.map(_.toString).mkString(", "))
    }

    val leftRVType = rvRowType
    val localLeftSamples = numCols
    val localRightSamples = right.numCols
    val rightRVRowType = right.rvRowType
    val leftEntriesIndex = entriesIndex
    val rightEntriesIndex = right.entriesIndex
    val localEntriesType = matrixType.entryArrayType
    assert(right.matrixType.entryArrayType == localEntriesType)

    val joined = rvd.orderedJoinDistinct(right.rvd, "inner").mapPartitions({ it =>
      val rvb = new RegionValueBuilder()
      val rv2 = RegionValue()

      it.map { jrv =>
        val lrv = jrv.rvLeft
        val rrv = jrv.rvRight

        rvb.set(lrv.region)
        rvb.start(leftRVType)
        rvb.startStruct()
        var i = 0
        while (i < leftRVType.size) {
          if (i != leftEntriesIndex)
            rvb.addField(leftRVType, lrv, i)
          i += 1
        }
        rvb.startArray(localLeftSamples + localRightSamples)

        val leftEntriesOffset = leftRVType.loadField(lrv.region, lrv.offset, leftEntriesIndex)
        val leftEntriesLength = localEntriesType.loadLength(lrv.region, leftEntriesOffset)
        assert(leftEntriesLength == localLeftSamples)

        val rightEntriesOffset = rightRVRowType.loadField(rrv.region, rrv.offset, rightEntriesIndex)
        val rightEntriesLength = localEntriesType.loadLength(rrv.region, rightEntriesOffset)
        assert(rightEntriesLength == localRightSamples)

        i = 0
        while (i < localLeftSamples) {
          rvb.addElement(localEntriesType, lrv.region, leftEntriesOffset, i)
          i += 1
        }

        i = 0
        while (i < localRightSamples) {
          rvb.addElement(localEntriesType, rrv.region, rightEntriesOffset, i)
          i += 1
        }

        rvb.endArray()
        rvb.endStruct()
        rv2.set(lrv.region, rvb.end())
        rv2
      }
    }, preservesPartitioning = true)

    val newMatrixType = matrixType.copyParts() // move entries to the end

    copyMT(matrixType = newMatrixType,
      colValues = colValues ++ right.colValues,
      rvd = OrderedRVD(rvd.typ, rvd.partitioner, joined))
  }

  def makeKT(rowExpr: String, entryExpr: String, keyNames: Array[String] = Array.empty, seperator: String = "."): Table = {
    requireColKeyString("make table")

    val vSymTab = Map(
      "global" -> (0, globalType),
      "va" -> (1, rowType))
    val vEC = EvalContext(vSymTab)
    val vA = vEC.a

    val (vNames, vTypes, vf) = Parser.parseNamedExprs(rowExpr, vEC)

    val gSymTab = Map(
      "global" -> (0, globalType),
      "va" -> (1, rowType),
      "sa" -> (2, colType),
      "g" -> (3, entryType))
    val gEC = EvalContext(gSymTab)
    val gA = gEC.a

    val (gNames, gTypes, gf) = Parser.parseNamedExprs(entryExpr, gEC)

    val sig = TStruct(((vNames, vTypes).zipped ++
      stringSampleIds.flatMap { s =>
        (gNames, gTypes).zipped.map { case (n, t) =>
          (if (n.isEmpty)
            s
          else
            s + seperator + n, t)
        }
      }).toSeq: _*)

    val localNSamples = numCols
    val localColValuesBc = colValuesBc
    val localRVRowType = rvRowType
    val globalsBc = globals.broadcast
    val localEntriesIndex = entriesIndex

    val n = vNames.length + gNames.length * localNSamples
    Table(hc,
      rvd.mapPartitions { it =>
        val fullRow = new UnsafeRow(localRVRowType)
        val row = fullRow.deleteField(localEntriesIndex)

        it.map { rv =>
          fullRow.set(rv)
          val gs = fullRow.getAs[IndexedSeq[Annotation]](localEntriesIndex)

          val a = new Array[Any](n)

          var j = 0
          vEC.setAll(globalsBc.value, row)
          vf().foreach { x =>
            a(j) = x
            j += 1
          }

          var i = 0
          while (i < localNSamples) {
            val sa = localColValuesBc.value(i)
            gEC.setAll(globalsBc.value, row, sa, gs(i))
            gf().foreach { x =>
              a(j) = x
              j += 1
            }

            i += 1
          }

          assert(j == n)
          Row.fromSeq(a)
        }
      },
      sig,
      keyNames)
  }

  def mendelErrors(ped: Pedigree): (Table, Table, Table, Table) = {
    requireColKeyString("mendel errors")
    requireRowKeyVariant("mendel errors")

    val men = MendelErrors(this, ped.filterTo(stringSampleIdSet).completeTrios)

    (men.mendelKT(), men.fMendelKT(), men.iMendelKT(), men.lMendelKT())
  }

  def aggregateRowsJSON(expr: String): String = {
    val (a, t) = queryRows(expr)
    val jv = JSONAnnotationImpex.exportAnnotation(a, t)
    JsonMethods.compact(jv)
  }

  def aggregateColsJSON(expr: String): String = {
    val (a, t) = queryCols(expr)
    val jv = JSONAnnotationImpex.exportAnnotation(a, t)
    JsonMethods.compact(jv)
  }

  def aggregateEntriesJSON(expr: String): String = {
    val (a, t) = queryEntries(expr)
    val jv = JSONAnnotationImpex.exportAnnotation(a, t)
    JsonMethods.compact(jv)
  }

  def queryEntries(expr: String): (Annotation, Type) = {
    val qv = queryEntries(Array(expr))
    assert(qv.length == 1)
    qv.head
  }

  def queryEntries(exprs: Array[String]): Array[(Annotation, Type)] = {
    val aggregationST = Map(
      "global" -> (0, globalType),
      "g" -> (1, entryType),
      "va" -> (2, rowType),
      "sa" -> (3, colType))
    val ec = EvalContext(Map(
      "global" -> (0, globalType),
      "AGG" -> (1, TAggregable(entryType, aggregationST))))

    val ts = exprs.map(e => Parser.parseExpr(e, ec))

    val (zVal, seqOp, combOp, resOp) = Aggregators.makeFunctions[Annotation](ec, { case (ec, g) =>
      ec.set(1, g)
    })

    val globalsBc = globals.broadcast
    val localColValuesBc = colValuesBc
    val localRVRowType = rvRowType
    val localRowType = rowType
    val localEntriesIndex = entriesIndex

    val result = rvd.mapPartitions { it =>
      val fullRow = new UnsafeRow(localRVRowType)
      val row = new UnsafeRow(localRowType)

      val zv = zVal.map(_.copy())
      ec.set(0, globalsBc.value)
      it.foreach { rv =>
        fullRow.set(rv)
        row.set(rv)
        val gs = fullRow.getAs[IndexedSeq[Any]](localEntriesIndex)

        var i = 0
        ec.set(2, row)
        gs.foreach { g =>
          ec.set(4, localColValuesBc.value(i))
          seqOp(zv, g)
          i += 1
        }
      }
      Iterator(zv)
    }.fold(zVal.map(_.copy()))(combOp)
    resOp(result)

    ec.set(0, globalsBc.value)
    ts.map { case (t, f) => (f(), t) }
  }

  def queryGlobal(path: String): (Type, Annotation) = {
    val st = Map(Annotation.GLOBAL_HEAD -> (0, globalType))
    val ec = EvalContext(st)
    val a = ec.a

    val (t, f) = Parser.parseExpr(path, ec)

    val f2: Annotation => Any = { annotation =>
      a(0) = annotation
      f()
    }

    (t, f2(globals.value))
  }

  def queryCols(expr: String): (Annotation, Type) = {
    val qs = queryCols(Array(expr))
    assert(qs.length == 1)
    qs.head
  }

  def queryCols(exprs: Array[String]): Array[(Annotation, Type)] = {
    val aggregationST = Map(
      "global" -> (0, globalType),
      "sa" -> (1, colType))
    val ec = EvalContext(Map(
      "global" -> (0, globalType),
      "AGG" -> (1, TAggregable(colType, aggregationST))))

    val ts = exprs.map(e => Parser.parseExpr(e, ec))

    val localGlobals = globals.value
    val (zVal, seqOp, combOp, resOp) = Aggregators.makeFunctions[Annotation](ec, { case (ec, (sa)) =>
      ec.setAll(localGlobals, sa)
    })

    val results = colValues
      .aggregate(zVal)(seqOp, combOp)
    resOp(results)
    ec.set(0, localGlobals)

    ts.map { case (t, f) => (f(), t) }
  }

  def queryVA(code: String): (Type, Querier) = {

    val st = Map(Annotation.ROW_HEAD -> (0, rowType))
    val ec = EvalContext(st)
    val a = ec.a

    val (t, f) = Parser.parseExpr(code, ec)

    val f2: Annotation => Any = { annotation =>
      a(0) = annotation
      f()
    }

    (t, f2)
  }

  def queryRows(expr: String): (Annotation, Type) = {
    val qv = queryRows(Array(expr))
    assert(qv.length == 1)
    qv.head
  }

  def queryRows(exprs: Array[String]): Array[(Annotation, Type)] = {
    val aggregationST = Map(
      "global" -> (0, globalType),
      "va" -> (1, rowType))
    val ec = EvalContext(Map(
      "global" -> (0, globalType),
      "AGG" -> (1, TAggregable(rowType, aggregationST))))
    val globalsBc = globals.broadcast

    val ts = exprs.map(e => Parser.parseExpr(e, ec))

    val fullRowType = rvRowType
    val localEntriesIndex = entriesIndex
    val (zVal, seqOp, combOp, resOp) = Aggregators.makeFunctions[RegionValue](ec, { case (ec, rv) =>
      val ur = new UnsafeRow(fullRowType, rv)
      val row = ur.deleteField(localEntriesIndex)
      ec.set(0, globalsBc.value)
      ec.set(1, row)
    })

    val result = rvd
      .treeAggregate(zVal)(seqOp, combOp, depth = treeAggDepth(hc, nPartitions))
    resOp(result)

    ts.map { case (t, f) =>
      (f(), t)
    }
  }

  def reorderCols(newIds: java.util.ArrayList[String]): MatrixTable =
    reorderCols(newIds.asScala.toArray.map(Annotation(_)))

  def reorderCols(newIds: IndexedSeq[Annotation]): MatrixTable = {
    require(newIds.length == numCols)
    requireUniqueSamples("reorder_columns")
    require(newIds.areDistinct())

    val sampleSet = colKeys.toSet[Annotation]
    val newSampleSet = newIds.toSet

    val missingSamples = sampleSet -- newSampleSet
    if (missingSamples.nonEmpty)
      fatal(s"Found ${ missingSamples.size } ${ plural(missingSamples.size, "sample ID") } in dataset that are not in new ordering:\n  " +
        s"@1", missingSamples.truncatable("\n  "))

    val notInDataset = newSampleSet -- sampleSet
    if (notInDataset.nonEmpty)
      fatal(s"Found ${ notInDataset.size } ${ plural(notInDataset.size, "sample ID") } in new ordering that are not in dataset:\n  " +
        s"@1", notInDataset.truncatable("\n  "))

    val oldIndex = colKeys.zipWithIndex.toMap
    val newToOld = newIds.map(oldIndex)

    val newColValues = Array.tabulate(numCols) { i =>
      colValues(newToOld(i))
    }

    val localNumCols = numCols
    val localRVRowType = rvRowType
    val localEntriesIndex = entriesIndex
    val localEntriesType = matrixType.entryArrayType

    insertEntries(noOp, colType, colKey, newColValues.toFastIndexedSeq)(entryType, { case (_, rv, rvb) =>
      val entriesOffset = localRVRowType.loadField(rv, localEntriesIndex)
      rvb.startArray(localNumCols)
      var i = 0
      while (i < localNumCols) {
        rvb.addElement(localEntriesType, rv.region, entriesOffset, newToOld(i))
        i += 1
      }
      rvb.endArray()
    })
  }

  def renameFields(oldToNewRows: java.util.HashMap[String, String],
    oldToNewCols: java.util.HashMap[String, String],
    oldToNewEntries: java.util.HashMap[String, String],
    oldToNewGlobals: java.util.HashMap[String, String]): MatrixTable = {

    val fieldMapRows = oldToNewRows.asScala
    assert(fieldMapRows.keys.forall(k => matrixType.rowType.fieldNames.contains(k)),
      s"[${fieldMapRows.keys.mkString(", ")}], expected [${ matrixType.rowType.fieldNames.mkString(", ") }]")

    val fieldMapCols = oldToNewCols.asScala
    assert(fieldMapCols.keys.forall(k => matrixType.colType.fieldNames.contains(k)),
      s"[${fieldMapCols.keys.mkString(", ")}], expected [${ matrixType.colType.fieldNames.mkString(", ") }]")

    val fieldMapEntries = oldToNewEntries.asScala
    assert(fieldMapEntries.keys.forall(k => matrixType.entryType.fieldNames.contains(k)),
      s"[${fieldMapEntries.keys.mkString(", ")}], expected [${ matrixType.entryType.fieldNames.mkString(", ") }]")

    val fieldMapGlobals = oldToNewGlobals.asScala
    assert(fieldMapGlobals.keys.forall(k => matrixType.globalType.fieldNames.contains(k)),
      s"[${fieldMapGlobals.keys.mkString(", ")}], expected [${ matrixType.globalType.fieldNames.mkString(", ") }]")

    val (newColKey, newColType) = if (fieldMapCols.isEmpty) (colKey, colType) else {
      val newFieldNames = colType.fieldNames.map { n => fieldMapCols.getOrElse(n, n) }
      val newKey = colKey.map { f => fieldMapCols.getOrElse(f, f) }
      (newKey, TStruct(colType.required, newFieldNames.zip(colType.types): _*))
    }

    val newEntryType = if (fieldMapEntries.isEmpty) entryType else {
      val newFieldNames = entryType.fieldNames.map { n => fieldMapEntries.getOrElse(n, n) }
      TStruct(entryType.required, newFieldNames.zip(entryType.types): _*)
    }

    val (pk, newRowKey, newRVRowType) = {
      val newPK = rowPartitionKey.map { f => fieldMapRows.getOrElse(f, f) }
      val newKey = rowKey.map { f => fieldMapRows.getOrElse(f, f) }
      val newRVRowType = TStruct(rvRowType.required, rvRowType.fields.map { f =>
          f.name match {
            case x@MatrixType.entriesIdentifier => (x, TArray(newEntryType, f.typ.required))
            case x => (fieldMapRows.getOrElse(x, x), f.typ)
          }
      }: _*)
      (newPK, newKey, newRVRowType)
    }

    val newGlobalType = if (fieldMapGlobals.isEmpty) globalType else {
      val newFieldNames = globalType.fieldNames.map { n => fieldMapGlobals.getOrElse(n, n) }
      TStruct(globalType.required, newFieldNames.zip(globalType.types): _*)
    }

    val newMatrixType = MatrixType(newGlobalType,
      newColKey,
      newColType,
      pk,
      newRowKey,
      newRVRowType)

    val newRVD = if (fieldMapRows.isEmpty) rvd else {
      val newType = newMatrixType.orvdType
      val newPartitioner = rvd.partitioner.withKType(pk.toArray, newType.kType)
      OrderedRVD(newType, newPartitioner, rvd.rdd)
    }

    new MatrixTable(hc, newMatrixType, globals, colValues, newRVD)
  }

  def renameDuplicates(id: String): MatrixTable = {
    requireColKeyString("rename duplicates")
    val (newIds, duplicates) = mangle(stringSampleIds.toArray)
    if (duplicates.nonEmpty)
      info(s"Renamed ${ duplicates.length } duplicate ${ plural(duplicates.length, "sample ID") }. " +
        s"Mangled IDs as follows:\n  @1", duplicates.map { case (pre, post) => s""""$pre" => "$post"""" }.truncatable("\n  "))
    else
      info(s"No duplicate sample IDs found.")
    val (newSchema, ins) = insertSA(TString(), id)
    val newAnnotations = colValues.zipWithIndex.map { case (sa, i) => ins(sa, newIds(i)) }.toArray
    copy2(colType = newSchema, colValues = newAnnotations)
  }

  def same(that: MatrixTable, tolerance: Double = utils.defaultTolerance): Boolean = {
    var metadataSame = true
    if (rowType.deepOptional() != that.rowType.deepOptional()) {
      metadataSame = false
      println(
        s"""different row signature:
           |  left:  ${ rowType.toString }
           |  right: ${ that.rowType.toString }""".stripMargin)
    }
    if (colType.deepOptional() != that.colType.deepOptional()) {
      metadataSame = false
      println(
        s"""different column signature:
           |  left:  ${ colType.toString }
           |  right: ${ that.colType.toString }""".stripMargin)
    }
    if (globalType.deepOptional() != that.globalType.deepOptional()) {
      metadataSame = false
      println(
        s"""different global signature:
           |  left:  ${ globalType.toString }
           |  right: ${ that.globalType.toString }""".stripMargin)
    }
    if (entryType.deepOptional() != that.entryType.deepOptional()) {
      metadataSame = false
      println(
        s"""different entry signature:
           |  left:  ${ entryType.toString }
           |  right: ${ that.entryType.toString }""".stripMargin)
    }
    if (!colValuesSimilar(that, tolerance)) {
      metadataSame = false
      println(
        s"""different sample annotations:
           |  left:  $colValues
           |  right: ${ that.colValues }""".stripMargin)
    }
    if (!globalType.valuesSimilar(globals.value, that.globals.value)) {
      metadataSame = false
      println(
        s"""different global annotation:
           |  left:  ${ globals.value }
           |  right: ${ that.globals.value }""".stripMargin)
    }
    if (rowKey != that.rowKey || colKey != that.colKey || rowPartitionKey != that.rowPartitionKey) {
      metadataSame = false
      println(
        s"""
           |different keys:
           |  left:  rk $rowKey, rpk $rowPartitionKey, ck $colKey
           |  right: rk ${ that.rowKey }, rpk ${ that.rowPartitionKey }, ck ${ that.colKey }""".stripMargin)
    }
    if (!metadataSame)
      println("metadata were not the same")

    val leftRVType = rvRowType
    val rightRVType = that.rvRowType
    val localRowType = rowType
    val localLeftEntriesIndex = entriesIndex
    val localRightEntriesIndex = that.entriesIndex
    val localEntryType = entryType
    val localRKF = rowKeysF
    val localColKeys = colKeys

    metadataSame &&
      rvd.rdd.zipPartitions(
        OrderedRVD.adjustBoundsAndShuffle(
          that.rvd.typ,
          rvd.partitioner.withKType(that.rvd.typ.partitionKey, that.rvd.typ.kType),
          that.rvd.rdd)
          .rdd) { (it1, it2) =>
        val fullRow1 = new UnsafeRow(leftRVType)
        val fullRow2 = new UnsafeRow(rightRVType)
        var partSame = true
        while (it1.hasNext && it2.hasNext) {
          val rv1 = it1.next()
          val rv2 = it2.next()

          fullRow1.set(rv1)
          fullRow2.set(rv2)
          val row1 = fullRow1.deleteField(localLeftEntriesIndex)
          val row2 = fullRow2.deleteField(localRightEntriesIndex)

          if (!localRowType.valuesSimilar(row1, row2, tolerance)) {
            println(
              s"""row fields not the same:
                 |  $row1
                 |  $row2""".stripMargin)
            partSame = false
          }

          val gs1 = fullRow1.getAs[IndexedSeq[Annotation]](localLeftEntriesIndex)
          val gs2 = fullRow2.getAs[IndexedSeq[Annotation]](localRightEntriesIndex)

          var i = 0
          while (partSame && i < gs1.length) {
            if (!localEntryType.valuesSimilar(gs1(i), gs2(i), tolerance)) {
              partSame = false
              println(
                s"""different entry at row ${ localRKF(row1) }, col ${ localColKeys(i) }
                   |  ${ gs1(i) }
                   |  ${ gs2(i) }""".stripMargin)
            }
            i += 1
          }
        }

        if ((it1.hasNext || it2.hasNext) && partSame) {
          println("partition has different number of rows")
          partSame = false
        }

        Iterator(partSame)
      }.forall(t => t)
  }

  def colEC: EvalContext = {
    val aggregationST = Map(
      "global" -> (0, globalType),
      "sa" -> (1, colType),
      "g" -> (2, entryType),
      "va" -> (3, rowType))
    EvalContext(Map(
      "global" -> (0, globalType),
      "sa" -> (1, colType),
      "AGG" -> (2, TAggregable(entryType, aggregationST))))
  }

  def colValuesSimilar(that: MatrixTable, tolerance: Double = utils.defaultTolerance): Boolean = {
    require(colType == that.colType, s"\n${ colType }\n${ that.colType }")
    colValues.zip(that.colValues)
      .forall { case (s1, s2) => colType.valuesSimilar(s1, s2, tolerance)
      }
  }

  def sampleRows(p: Double, seed: Int = 1): MatrixTable = {
    require(p > 0 && p < 1, s"the 'p' parameter must fall between 0 and 1, found $p")
    copyMT(rvd = rvd.sample(withReplacement = false, p, seed))
  }

  def copy2(rvd: OrderedRVD = rvd,
    colValues: IndexedSeq[Annotation] = colValues,
    colKey: IndexedSeq[String] = colKey,
    globals: BroadcastValue = globals,
    colType: TStruct = colType,
    rvRowType: TStruct = rvRowType,
    rowPartitionKey: IndexedSeq[String] = rowPartitionKey,
    rowKey: IndexedSeq[String] = rowKey,
    globalType: TStruct = globalType,
    entryType: TStruct = entryType): MatrixTable = {
    val newMatrixType = matrixType.copy(
      globalType = globalType,
      colKey = colKey,
      colType = colType,
      rowPartitionKey = rowPartitionKey,
      rowKey = rowKey,
      rvRowType = rvRowType)
    new MatrixTable(hc,
      newMatrixType,
      globals, colValues, rvd)
  }

  def copyMT(rvd: OrderedRVD = rvd,
    matrixType: MatrixType = matrixType,
    globals: BroadcastValue = globals,
    colValues: IndexedSeq[Annotation] = colValues): MatrixTable = {
    assert(rvd.typ == matrixType.orvdType,
      s"mismatch in orvdType:\n  rdd: ${ rvd.typ }\n  mat: ${ matrixType.orvdType }")
    new MatrixTable(hc,
      matrixType, globals, colValues, rvd)
  }

  def copyAST(ast: MatrixIR = ast): MatrixTable =
    new MatrixTable(hc, ast)

  def colsTable(): Table = {
    Table(hc, sparkContext.parallelize(colValues.map(_.asInstanceOf[Row])),
      colType,
      colKey,
      globalType,
      globals.value)
  }

  def storageLevel: String = rvd.storageLevel.toReadableString()

  def numCols: Int = colValues.length

  def typecheck() {
    var foundError = false
    if (!globalType.typeCheck(globals.value)) {
      foundError = true
      warn(
        s"""found violation in global annotation
           |Schema: $globalType
           |Annotation: ${ Annotation.printAnnotation(globals.value) }""".stripMargin)
    }

    colValues.zipWithIndex.find { case (sa, i) => !colType.typeCheck(sa) }
      .foreach { case (sa, i) =>
        foundError = true
        warn(
          s"""found violation in sample annotations for col $i
             |Schema: $colType
             |Annotation: ${ Annotation.printAnnotation(sa) }""".stripMargin)
      }

    val localRVRowType = rvRowType
    rvd.map { rv =>
      new UnsafeRow(localRVRowType, rv)
    }.find(ur => !localRVRowType.typeCheck(ur))
      .foreach { ur =>

        foundError = true
        warn(
          s"""found violation in row
             |Schema: $localRVRowType
             |Annotation: ${ Annotation.printAnnotation(ur) }""".stripMargin)
      }

    if (foundError)
      fatal("found one or more type check errors")
  }

  def entryEC: EvalContext = EvalContext(Map(
    "global" -> (0, globalType),
    "va" -> (1, rowType),
    "sa" -> (2, colType),
    "g" -> (3, entryType)))

  def rowEC: EvalContext = {
    val aggregationST = Map(
      "global" -> (0, globalType),
      "va" -> (1, rowType),
      "g" -> (2, entryType),
      "sa" -> (3, colType))
    EvalContext(Map(
      "global" -> (0, globalType),
      "va" -> (1, rowType),
      "AGG" -> (2, TAggregable(entryType, aggregationST))))
  }

  def globalsTable(): Table = {
    Table(hc,
      sparkContext.parallelize[Row](Array(globals.value.asInstanceOf[Row])),
      globalType,
      Array.empty[String])
  }

  def rowsTable(): Table = {
    val localRowType = rowType
    val fullRowType = rvRowType
    val localEntriesIndex = entriesIndex
    val tableType = TableType(rowType, rowKey, globalType)
    new Table(hc, TableLiteral(TableValue(tableType, globals, rvd.mapPartitions(rowType) { it =>
      val rv2b = new RegionValueBuilder()
      val rv2 = RegionValue()
      it.map { rv =>
        rv2b.set(rv.region)
        rv2b.start(localRowType)
        rv2b.startStruct()
        var i = 0
        while (i < fullRowType.size) {
          if (i != localEntriesIndex)
            rv2b.addField(fullRowType, rv, i)
          i += 1
        }
        rv2b.endStruct()
        rv2.set(rv.region, rv2b.end())
        rv2
      }
    })))
  }

  def entriesTable(): Table = {
    val localNSamples = numCols

    val allFields = rowType.fields.map(f => f.name -> f.typ) ++
      colType.fields.map(f => f.name -> f.typ) ++
      entryType.fields.map(f => f.name -> f.typ)

    val resultStruct = TStruct(allFields: _*)

    val localColType = colType
    val localEntryType = entryType
    val fullRowType = rvRowType

    val localEntriesType = matrixType.entryArrayType
    val localEntriesIndex = entriesIndex
    val saArrayType = TArray(colType, required = true)

    val rowSize = rowType.size

    val tableType = TableType(resultStruct, rowKey ++ colKey, globalType)
    val localColValuesBc = colValuesBc
    new Table(hc, TableLiteral(TableValue(tableType, globals, rvd.mapPartitions(resultStruct) { it =>

      val colValues = localColValuesBc.value

      val rv2b = new RegionValueBuilder()
      val rv2 = RegionValue()
      it.flatMap { rv =>
        val rvEnd = rv.region.size
        rv2b.set(rv.region)
        val gsOffset = fullRowType.loadField(rv, localEntriesIndex)
        (0 until localNSamples).iterator
          .filter { i =>
            localEntriesType.isElementDefined(rv.region, gsOffset, i)
          }
          .map { i =>
            rv.region.clear(rvEnd)
            rv2b.clear()
            rv2b.start(resultStruct)
            rv2b.startStruct()

            var j = 0
            while (j < fullRowType.size) {
              if (j != localEntriesIndex)
                rv2b.addField(fullRowType, rv, j)
              j += 1
            }

            if (saArrayType.isElementDefined(colValues.region, colValues.aoff, i))
              rv2b.addAllFields(localColType, colValues.region, saArrayType.loadElement(colValues.region, colValues.aoff, i))
            else
              rv2b.skipFields(localColType.size)

            rv2b.addAllFields(localEntryType, rv.region, localEntriesType.elementOffsetInRegion(rv.region, gsOffset, i))
            rv2b.endStruct()
            rv2.set(rv.region, rv2b.end())
            rv2
          }
      }
    })))
  }

  def coalesce(k: Int, shuffle: Boolean = true): MatrixTable = copy2(rvd = rvd.coalesce(k, shuffle))

  def persist(storageLevel: String = "MEMORY_AND_DISK"): MatrixTable = {
    val level = try {
      StorageLevel.fromString(storageLevel)
    } catch {
      case e: IllegalArgumentException =>
        fatal(s"unknown StorageLevel `$storageLevel'")
    }

    copy2(rvd = rvd.persist(level))
  }

  def cache(): MatrixTable = persist("MEMORY_ONLY")

  def unpersist(): MatrixTable = copy2(rvd = rvd.unpersist())

  def naiveCoalesce(maxPartitions: Int): MatrixTable =
    copy2(rvd = rvd.naiveCoalesce(maxPartitions))

  def unfilterEntries(): MatrixTable = {
    val localEntriesType = matrixType.entryArrayType
    val localEntriesIndex = entriesIndex
    val localEntryType = entryType
    val fullRowType = rvRowType
    val localNCols = numCols

    insertEntries(noOp)(localEntryType, { case (_, rv, rvb) =>
      val entriesOffset = fullRowType.loadField(rv, localEntriesIndex)

      rvb.startArray(localNCols)
      var i = 0
      while (i < localNCols) {
        if (localEntriesType.isElementMissing(rv.region, entriesOffset, i)) {
          rvb.startStruct()
          rvb.skipFields(localEntryType.size)
          rvb.endStruct()
        } else
          rvb.addElement(localEntriesType, rv.region, entriesOffset, i)
        i += 1
      }
      rvb.endArray()
    })
  }

  def filterEntries(filterExpr: String, keep: Boolean = true): MatrixTable = {
    val symTab = Map(
      "va" -> (0, rowType),
      "sa" -> (1, colType),
      "g" -> (2, entryType),
      "global" -> (3, globalType))

    val ec = EvalContext(symTab)
    val f: () => java.lang.Boolean = Parser.parseTypedExpr[java.lang.Boolean](filterExpr, ec)

    val localKeep = keep
    val fullRowType = rvRowType
    val localNSamples = numCols
    val localEntryType = entryType
    val localColValuesBc = colValuesBc
    val localEntriesIndex = entriesIndex
    val localEntriesType = matrixType.entryArrayType
    val globalsBc = globals.broadcast

    insertEntries(() => {
      val fullRow = new UnsafeRow(fullRowType)
      val row = fullRow.deleteField(localEntriesIndex)
      (fullRow, row)
    })(localEntryType.copy(required = false), { case ((fullRow, row), rv, rvb) =>
      fullRow.set(rv)
      val entries = fullRow.getAs[IndexedSeq[Annotation]](localEntriesIndex)
      val entriesOffset = fullRowType.loadField(rv, localEntriesIndex)

      rvb.startArray(localNSamples)

      var i = 0
      while (i < localNSamples) {
        val entry = entries(i)
        ec.setAll(row,
          localColValuesBc.value(i),
          entry, globalsBc.value)
        if (Filter.boxedKeepThis(f(), localKeep)) {
          val isDefined = localEntriesType.isElementDefined(rv.region, entriesOffset, i)
          if (!isDefined)
            rvb.setMissing()
          else {
            // can't use addElement because we could be losing requiredness
            val elementOffset = localEntriesType.loadElement(rv.region, entriesOffset, i)
            rvb.startStruct()
            rvb.addAllFields(localEntryType, rv.region, elementOffset)
            rvb.endStruct()
          }
        } else
          rvb.setMissing()

        i += 1
      }
      rvb.endArray()
    })
  }


  def writeCols(path: String, codecSpec: CodecSpec) {
    val partitionCounts = RVD.writeLocalUnpartitioned(hc, path + "/rows", matrixType.colType, codecSpec, colValues)

    val colsSpec = TableSpec(
      FileFormat.version.rep,
      hc.version,
      "../references",
      matrixType.colsTableType,
      Map("globals" -> RVDComponentSpec("../globals/rows"),
        "rows" -> RVDComponentSpec("rows"),
        "partition_counts" -> PartitionCountsComponentSpec(partitionCounts)))
    colsSpec.write(hc, path)

    hadoopConf.writeTextFile(path + "/_SUCCESS")(out => ())
  }

  def writeGlobals(path: String, codecSpec: CodecSpec) {
    val partitionCounts = RVD.writeLocalUnpartitioned(hc, path + "/rows", matrixType.globalType, codecSpec, Array(globals.value))

    RVD.writeLocalUnpartitioned(hc, path + "/globals", TStruct.empty(), codecSpec, Array[Annotation](Row()))

    val globalsSpec = TableSpec(
      FileFormat.version.rep,
      hc.version,
      "../references",
      TableType(globalType, Array.empty[String], TStruct.empty()),
      Map("globals" -> RVDComponentSpec("globals"),
        "rows" -> RVDComponentSpec("rows"),
        "partition_counts" -> PartitionCountsComponentSpec(partitionCounts)))
    globalsSpec.write(hc, path)

    hadoopConf.writeTextFile(path + "/_SUCCESS")(out => ())
  }

  def write(path: String, overwrite: Boolean = false, codecSpecJSONStr: String = null): Unit = {
    val codecSpec =
      if (codecSpecJSONStr != null) {
        implicit val formats = RVDSpec.formats
        val codecSpecJSON = parse(codecSpecJSONStr)
        codecSpecJSON.extract[CodecSpec]
      } else
        CodecSpec.default

    if (overwrite)
      hadoopConf.delete(path, recursive = true)
    else if (hadoopConf.exists(path))
      fatal(s"file already exists: $path")

    hc.hadoopConf.mkDir(path)

    val partitionCounts = rvd.rdd.writeRowsSplit(path, matrixType, codecSpec, rvd.partitioner)

    val globalsPath = path + "/globals"
    hadoopConf.mkDir(globalsPath)
    writeGlobals(globalsPath, codecSpec)

    val rowsSpec = TableSpec(
      FileFormat.version.rep,
      hc.version,
      "../references",
      matrixType.rowsTableType,
      Map("globals" -> RVDComponentSpec("../globals/rows"),
        "rows" -> RVDComponentSpec("rows"),
        "partition_counts" -> PartitionCountsComponentSpec(partitionCounts)))
    rowsSpec.write(hc, path + "/rows")

    hadoopConf.writeTextFile(path + "/rows/_SUCCESS")(out => ())

    val entriesSpec = TableSpec(
      FileFormat.version.rep,
      hc.version,
      "../references",
      matrixType.rowsTableType,
      Map("globals" -> RVDComponentSpec("../globals/rows"),
        "rows" -> RVDComponentSpec("rows"),
        "partition_counts" -> PartitionCountsComponentSpec(partitionCounts)))
    entriesSpec.write(hc, path + "/entries")

    hadoopConf.writeTextFile(path + "/entries/_SUCCESS")(out => ())

    hadoopConf.mkDir(path + "/cols")
    writeCols(path + "/cols", codecSpec)

    val refPath = path + "/references"
    hc.hadoopConf.mkDir(refPath)
    Array(colType, rowType, entryType, globalType).foreach { t =>
      ReferenceGenome.exportReferences(hc, refPath, t)
    }

    val spec = MatrixTableSpec(
      FileFormat.version.rep,
      hc.version,
      "references",
      matrixType,
      Map("globals" -> RVDComponentSpec("globals/rows"),
        "cols" -> RVDComponentSpec("cols/rows"),
        "rows" -> RVDComponentSpec("rows/rows"),
        "entries" -> RVDComponentSpec("entries/rows"),
        "partition_counts" -> PartitionCountsComponentSpec(partitionCounts)))
    spec.write(hc, path)

    hadoopConf.writeTextFile(path + "/_SUCCESS")(out => ())
  }

  def linreg(ysExpr: Array[String], xExpr: String, covExpr: Array[String] = Array.empty[String], root: String = "linreg", rowBlockSize: Int = 16): MatrixTable = {
    LinearRegression(this, ysExpr, xExpr, covExpr, root, rowBlockSize)
  }

  def logreg(test: String,
    y: String, x: String, covariates: Array[String] = Array.empty[String],
    root: String = "logreg"): MatrixTable = {
    LogisticRegression(this, test, y, x, covariates, root)
  }

  def lmmreg(kinshipMatrix: KinshipMatrix,
    y: String,
    x: String,
    covariates: Array[String] = Array.empty[String],
    useML: Boolean = false,
    rootGA: String = "lmmreg",
    rootVA: String = "lmmreg",
    runAssoc: Boolean = true,
    delta: Option[Double] = None,
    sparsityThreshold: Double = 1.0,
    nEigs: Option[Int] = None,
    optDroppedVarianceFraction: Option[Double] = None): MatrixTable = {
    LinearMixedRegression(this, kinshipMatrix, y, x, covariates, useML, rootGA, rootVA,
      runAssoc, delta, sparsityThreshold, nEigs, optDroppedVarianceFraction)
  }

  def skat(keyExpr: String,
    weightExpr: String,
    y: String,
    x: String,
    covariates: Array[String] = Array.empty[String],
    logistic: Boolean = false,
    maxSize: Int = 46340, // floor(sqrt(Int.MaxValue))
    accuracy: Double = 1e-6,
    iterations: Int = 10000): Table = {
    Skat(this, keyExpr, weightExpr, y, x, covariates, logistic, maxSize, accuracy, iterations)
  }

  def minRep(leftAligned: Boolean = false): MatrixTable = {
    requireRowKeyVariant("min_rep")

    val localRVRowType = rvRowType

    def minRep1(removeLeftAligned: Boolean, removeMoving: Boolean, verifyLeftAligned: Boolean): RDD[RegionValue] = {
      rvd.mapPartitions { it =>
        var prevLocus: Locus = null
        val rvb = new RegionValueBuilder()
        val rv2 = RegionValue()

        it.flatMap { rv =>
          val ur = new UnsafeRow(localRVRowType, rv.region, rv.offset)
          val v = Variant.fromLocusAlleles(ur)
          val minv = v.minRep

          var isLeftAligned = (prevLocus == null || prevLocus != v.locus) &&
            (v.locus == minv.locus)

          if (isLeftAligned && removeLeftAligned)
            None
          else if (!isLeftAligned && removeMoving)
            None
          else if (!isLeftAligned && verifyLeftAligned)
            fatal(s"found non-left aligned variant $v")
          else {
            rvb.set(rv.region)
            rvb.start(localRVRowType)
            rvb.startStruct()
            rvb.addAnnotation(localRVRowType.types(0), minv.locus)
            rvb.addAnnotation(localRVRowType.types(1), minv.alleles)
            var i = 2
            while (i < localRVRowType.size) {
              rvb.addField(localRVRowType, rv, i)
              i += 1
            }
            rvb.endStruct()
            rv2.set(rv.region, rvb.end())
            Some(rv2)
          }
        }
      }
    }

    val newRVD =
      if (leftAligned)
        OrderedRVD(rvd.typ,
          rvd.partitioner,
          minRep1(removeLeftAligned = false, removeMoving = false, verifyLeftAligned = true))
      else
        SplitMulti.unionMovedVariants(
          OrderedRVD(rvd.typ,
            rvd.partitioner,
            minRep1(removeLeftAligned = false, removeMoving = true, verifyLeftAligned = false)),
          minRep1(removeLeftAligned = true, removeMoving = false, verifyLeftAligned = false))

    copy2(rvd = newRVD)
  }

  def trioMatrix(pedigree: Pedigree, completeTrios: Boolean): MatrixTable = {
    colKeyTypes match {
      case Array(_: TString) =>
      case _ =>
        fatal(s"trio_matrix requires column keys of type 'String', found [${
          colKeyTypes.map(x => s"'$x'").mkString(", ")
        }]")
    }
    requireUniqueSamples("trio_matrix")

    val filteredPedigree = pedigree.filterTo(stringSampleIds.toSet)
    val trios = if (completeTrios) filteredPedigree.completeTrios else filteredPedigree.trios
    val nTrios = trios.length

    val sampleIndices = stringSampleIds.zipWithIndex.toMap

    val kidIndices = Array.fill[Int](nTrios)(-1)
    val dadIndices = Array.fill[Int](nTrios)(-1)
    val momIndices = Array.fill[Int](nTrios)(-1)

    val newColType = TStruct(
      "id" -> TString(),
      "proband" -> colType,
      "father" -> colType,
      "mother" -> colType,
      "is_female" -> TBooleanOptional,
      "fam_id" -> TStringOptional
    )

    val newColValues = new Array[Annotation](nTrios)

    var i = 0
    while (i < nTrios) {
      val t = trios(i)
      val kidIndex = sampleIndices(t.kid)
      kidIndices(i) = kidIndex
      val kidAnnotation = colValues(kidIndex)

      var dadAnnotation: Annotation = null
      t.dad.foreach { dad =>
        val index = sampleIndices(dad)
        dadIndices(i) = index
        dadAnnotation = colValues(index)
      }

      var momAnnotation: Annotation = null
      t.mom.foreach { mom =>
        val index = sampleIndices(mom)
        momIndices(i) = index
        momAnnotation = colValues(index)
      }

      val isFemale: java.lang.Boolean = (t.sex: @unchecked) match {
        case Some(Sex.Female) => true
        case Some(Sex.Male) => false
        case None => null
      }

      val famID = t.fam.orNull

      newColValues(i) = Row(t.kid, kidAnnotation, dadAnnotation, momAnnotation, isFemale, famID)
      i += 1
    }

    val newEntryType = TStruct(
      "proband_entry" -> entryType,
      "father_entry" -> entryType,
      "mother_entry" -> entryType
    )

    val fullRowType = rvRowType
    val localEntriesIndex = entriesIndex
    val localEntriesType = matrixType.entryArrayType

    insertEntries(noOp, newColType = newColType, newColKey = Array("id"),
      newColValues = newColValues)(newEntryType, { case (_, rv, rvb) =>
      val entriesOffset = fullRowType.loadField(rv, localEntriesIndex)

      rvb.startArray(nTrios)
      var i = 0
      while (i < nTrios) {
        rvb.startStruct()

        // append kid element
        rvb.addElement(localEntriesType, rv.region, entriesOffset, kidIndices(i))

        // append dad element if the dad is defined
        val dadIndex = dadIndices(i)
        if (dadIndex >= 0)
          rvb.addElement(localEntriesType, rv.region, entriesOffset, dadIndex)
        else
          rvb.setMissing()

        // append mom element if the mom is defined
        val momIndex = momIndices(i)
        if (momIndex >= 0)
          rvb.addElement(localEntriesType, rv.region, entriesOffset, momIndex)
        else
          rvb.setMissing()

        rvb.endStruct()

        i += 1
      }
      rvb.endArray()
    })
  }

  def toIndexedRowMatrix(expr: String): IndexedRowMatrix = {
    val partStarts = partitionStarts()
    assert(partStarts.length == rvd.getNumPartitions + 1)
    val partStartsBc = sparkContext.broadcast(partStarts)

    val fullRowType = rvRowType
    val localColValuesBc = colValuesBc
    val localEntriesIndex = entriesIndex
    val localRKF = rowKeysF

    val ec = EvalContext(Map(
      "global" -> (0, globalType),
      "va" -> (1, rowType),
      "sa" -> (2, colType),
      "g" -> (3, entryType)))
    val f = RegressionUtils.parseFloat64Expr(expr, ec)
    val globalsBc = globals.broadcast

    val indexedRows = rvd.mapPartitionsWithIndex { case (i, it) =>
      val start = partStartsBc.value(i)
      var j = 0
      val fullRow = new UnsafeRow(fullRowType)
      it.map { rv =>
        fullRow.set(rv)
        val row = fullRow.deleteField(localEntriesIndex)
        val entries = fullRow.getAs[IndexedSeq[Any]](localEntriesIndex)
        val ns = entries.length
        val a = new Array[Double](ns)
        var k = 0
        ec.set(0, globalsBc.value)
        ec.set(1, row)
        while (k < ns) {
          ec.set(2, localColValuesBc.value(k))
          ec.set(3, entries(k))
          a(k) = f() match {
            case null => fatal(s"entry_expr must be non-missing. Found missing value for col $k and row ${ localRKF(row) }")
            case t =>
              val td = t.toDouble
              if (td.isNaN || td.isInfinite)
                fatal(s"entry_expr cannot be NaN or infinite. Found ${ if (td.isNaN) "NaN" else "infinite" } value for col $k and row ${ localRKF(row) }")
              td
          }
          k += 1
        }
        val r = IndexedRow(start + j, Vectors.dense(a))
        j += 1
        r
      }
    }

    // caching is critical before use in computeSVD in PCA
    new IndexedRowMatrix(indexedRows.cache(), partStarts.last, numCols)
  }

  def writeBlockMatrix(dirname: String, entryField: String, blockSize: Int = BlockMatrix.defaultBlockSize): Unit = {
    val partStarts = partitionStarts()
    assert(partStarts.length == rvd.getNumPartitions + 1)

    val nRows = partStarts.last
    val localNCols = numCols

    val hadoop = sparkContext.hadoopConfiguration
    hadoop.mkDir(dirname)

    // write metadata
    hadoop.writeDataFile(dirname + BlockMatrix.metadataRelativePath) { os =>
      implicit val formats = defaultJSONFormats
      jackson.Serialization.write(
        BlockMatrixMetadata(blockSize, nRows, localNCols),
        os)
    }

    // write blocks
    hadoop.mkDir(dirname + "/parts")
    val gp = GridPartitioner(blockSize, nRows, localNCols)
    val blockCount =
      new WriteBlocksRDD(dirname, rvd, sparkContext, matrixType, partStarts, entryField, gp)
        .reduce(_ + _)

    assert(blockCount == gp.numPartitions)
    info(s"Wrote all $blockCount blocks of $nRows x $localNCols matrix with block size $blockSize.")

    hadoop.writeTextFile(dirname + "/_SUCCESS")(out => ())
  }

  def indexRows(name: String): MatrixTable = {
    val (newRVType, inserter) = rvRowType.unsafeStructInsert(TInt64(), List(name))

    val partStarts = partitionStarts()
    val newMatrixType = matrixType.copy(rvRowType = newRVType)
    val indexedRVD = rvd.mapPartitionsWithIndexPreservesPartitioning(newMatrixType.orvdType) { case (i, it) =>
      val region2 = Region()
      val rv2 = RegionValue(region2)
      val rv2b = new RegionValueBuilder(region2)

      var idx = partStarts(i)

      it.map { rv =>
        region2.clear()
        rv2b.start(newRVType)

        inserter(rv.region, rv.offset, rv2b,
          () => rv2b.addLong(idx))

        idx += 1
        rv2.setOffset(rv2b.end())
        rv2
      }
    }
    copyMT(matrixType = newMatrixType, rvd = indexedRVD)
  }

  def indexCols(name: String): MatrixTable = {
    val (newColType, inserter) = colType.structInsert(TInt32(), List(name))
    val newColValues = Array.tabulate(numCols) { i =>
      inserter(colValues(i), i)
    }
    copy2(colType = newColType, colValues = newColValues)
  }

  def filterPartitions(parts: java.util.ArrayList[Int], keep: Boolean): MatrixTable =
    filterPartitions(parts.asScala.toArray, keep)

  def filterPartitions(parts: Array[Int], keep: Boolean = true): MatrixTable = {
    copy2(rvd =
      rvd.subsetPartitions(
        if (keep)
          parts
        else {
          val partSet = parts.toSet
          (0 until rvd.getNumPartitions).filter(i => !partSet.contains(i)).toArray
        })
    )
  }
}<|MERGE_RESOLUTION|>--- conflicted
+++ resolved
@@ -1631,23 +1631,6 @@
   def filterColsExpr(filterExpr: String, keep: Boolean = true): MatrixTable = {
     var filterAST = Parser.expr.parse(filterExpr)
     filterAST.typecheck(matrixType.colEC)
-<<<<<<< HEAD
-    val tmp = new ASTShow(filterAST)
-    info(s"filterColsExpr filterAST ${tmp.toString()}")
-    val pred = filterAST.toIR()
-    pred match {
-		case Some(irPred) =>
-      info("filterColsExpr using FilterColsIR ...")
-			new MatrixTable(hc,
-				FilterColsIR(ast, if (keep) irPred else ApplyUnaryPrimOp(Bang(), irPred))
-			)
-		case None =>
-			info("No AST to IR conversion. Fallback to AST predicate for MatrixTable.filterCols")
-    		if (!keep)
-      			filterAST = Apply(filterAST.getPos, "!", Array(filterAST))
-    		copyAST(ast = FilterCols(ast, filterAST))
-=======
-    info(s"filterColsExpr filterAST ${PrettyAST(filterAST)}")
     val pred = filterAST.toIR()
     pred match {
       case Some(irPred) =>
@@ -1659,7 +1642,6 @@
         if (!keep)
           filterAST = Apply(filterAST.getPos, "!", Array(filterAST))
         copyAST(ast = FilterCols(ast, filterAST))
->>>>>>> 1153f1a3
     }
   }
 
@@ -1674,22 +1656,6 @@
   def filterRowsExpr(filterExpr: String, keep: Boolean = true): MatrixTable = {
     var filterAST = Parser.expr.parse(filterExpr)
     filterAST.typecheck(matrixType.rowEC)
-<<<<<<< HEAD
-    val tmp = new ASTShow(filterAST)
-    info(s"filterRowsExpr filterAST ${tmp.toString()}")
-    val pred = filterAST.toIR()
-    pred match {
-		case Some(irPred) =>
-		    info("filterRowsExpr using FilterRowsIR ...")
-			new MatrixTable(hc,
-				FilterRowsIR(ast, if (keep) irPred else ApplyUnaryPrimOp(Bang(), irPred))
-			)
-		case None =>
-			info("No AST to IR conversion. Fallback to AST predicate for MatrixTable.filterRows")
-    		if (!keep)
-      			filterAST = Apply(filterAST.getPos, "!", Array(filterAST))
-    		copyAST(ast = FilterRows(ast, filterAST))
-=======
     val pred = filterAST.toIR()
     pred match {
       case Some(irPred) =>
@@ -1701,7 +1667,6 @@
         if (!keep)
           filterAST = Apply(filterAST.getPos, "!", Array(filterAST))
         copyAST(ast = FilterRows(ast, filterAST))
->>>>>>> 1153f1a3
     }
   }
 
