--- conflicted
+++ resolved
@@ -327,10 +327,6 @@
   override def toString: String = s"MatrixRead($path, dropSamples = $dropCols, dropVariants = $dropRows)"
 }
 
-/*
- * FilterCols is only used for a predicate which fails toIR()
- * This should go away when everything is IR-compatible
- */
 case class FilterCols(
   child: MatrixIR,
   pred: AST) extends MatrixIR {
@@ -364,11 +360,8 @@
   }
 }
 
-<<<<<<< HEAD
-=======
 // FilterColsIR is used when the predicate passes toIR()
 
->>>>>>> 1153f1a3
 case class FilterColsIR(
   child: MatrixIR,
   pred: IR) extends MatrixIR {
@@ -385,32 +378,6 @@
   def execute(hc: HailContext): MatrixValue = {
     val prev = child.execute(hc)
 
-<<<<<<< HEAD
-    val localGlobals = prev.globals
-    val sas = typ.colType
-    val ec = typ.colEC
-	//
-	// Initialize a region containing the globals
-	//
-	val colRegion = Region()
-	val rvb = new RegionValueBuilder(colRegion)
-	rvb.start(typ.globalType)
-	rvb.addAnnotation(typ.globalType, localGlobals)
-	val vaStartOffset = colRegion.size
-
-    info("FilterColsIR() compiling predicate ...")
-
-    val predCompiledFunc = ir.Compile(
-      "global", ir.RegionValueRep[Long](typ.globalType),
-      "sa",     ir.RegionValueRep[Long](typ.colType),
-      ir.RegionValueRep[Boolean](TBoolean()),
-      pred
-    )
-	//
-	// Hmm ... is this going to do a separate reduction for each column/sample ?
-	// Won't that be slow in the distributed case ?
-	//
-=======
     val localGlobals = prev.globals.broadcast
     val localColType = typ.colType
     val ec = typ.colEC
@@ -433,39 +400,22 @@
 	  // Hmm ... is this going to do a separate reduction for each column/sample ?
 	  // Won't that be slow in the distributed case ?
 	  //
->>>>>>> 1153f1a3
     val colAggregationOption = Aggregators.buildColAggregations(hc, prev, ec)
 
     val p = (sa: Annotation, i: Int) => {
       colAggregationOption.foreach(f => f.apply(i))
       ec.setAll(localGlobals, sa)
-<<<<<<< HEAD
-      colRegion.truncate(vaStartOffset)
-      val colRVb = new RegionValueBuilder(colRegion)
-      colRVb.start = vaStartOffset
-      colRVb.start(typ.colType)
-      colRVb.addAnnotation(typ.colType, sa)
-      predCompiledFunc()(colRegion, 0, false, vaStartOffset, false) == true
-=======
       colRegion.clear(globalRVend)
       val colRVb = new RegionValueBuilder(colRegion)
       colRVb.start(localColType)
       colRVb.addAnnotation(localColType, sa)
       val colRVoffset = colRVb.end()
       predCompiledFunc()(colRegion, globalRVoffset, false, colRVoffset, false) == true
->>>>>>> 1153f1a3
     }
     prev.filterCols(p)
   }
 }
 
-<<<<<<< HEAD
-/*
- * FilterRows is only used for a predicate which fails toIR()
- * This should go away when everything is IR-compatible
- */
-=======
->>>>>>> 1153f1a3
 case class FilterRows(
   child: MatrixIR,
   pred: AST) extends MatrixIR {
@@ -527,36 +477,16 @@
   def execute(hc: HailContext): MatrixValue = {
     val prev = child.execute(hc)
 
-<<<<<<< HEAD
-    val localGlobals = prev.globals
-    val ec = prev.typ.rowEC
-
-    info("FilterRowsIR.execute() compiling predicate ...")
-    
-    val predCompiledFunc = ir.Compile(
-      "va",     ir.RegionValueRep[Long](child.typ.rowType),
-      "global", ir.RegionValueRep[Long](child.typ.globalType),
-      ir.RegionValueRep[Boolean](TBoolean()),
-=======
     val ec = prev.typ.rowEC
 
     val (rTyp, predCompiledFunc) = ir.Compile[Long, Long, Boolean](
       "va",     typ.rvRowType,
       "global", typ.globalType,
->>>>>>> 1153f1a3
       pred
     )
 
     val aggregatorOption = Aggregators.buildRowAggregations(
       prev.rvd.sparkContext, prev.typ, prev.globals, prev.colValues, ec)
-<<<<<<< HEAD
-
-    val fullRowType = prev.typ.rvRowType
-    val localRowType = prev.typ.rowType
-    val localEntriesIndex = prev.typ.entriesIdx
-
-    ec.set(0, prev.globals)
-=======
     //
     // Everything used inside the Spark iteration must be serializable,
     // so we pick out precisely what is needed.
@@ -566,28 +496,10 @@
     val localEntriesIndex = prev.typ.entriesIdx
     val localGlobalType = typ.globalType
     val localGlobals = prev.globals.broadcast
->>>>>>> 1153f1a3
 
     val filteredRDD = prev.rvd.mapPartitionsPreservesPartitioning(prev.typ.orvdType) { it =>
       val fullRow = new UnsafeRow(fullRowType)
       val row = fullRow.deleteField(localEntriesIndex)
-<<<<<<< HEAD
-      val globalRVb = new RegionValueBuilder()
-      it.filter { rv =>
-        fullRow.set(rv)
-        ec.set(1, row)
-        aggregatorOption.foreach(_ (rv))
-        //
-        // Hmm ... I think this is copying all the globals for each row,
-        // which seems a big waste of time.  Is that right ?  We ought
-        // to be able to do read-only accesses from multiple regions,
-        // though only modifying one region.
-        //
-        globalRVb.set(rv.region)
-        globalRVb.start(child.typ.globalType)
-        globalRVb.addAnnotation(child.typ.globalType, localGlobals)
-        predCompiledFunc()(rv.region, rv.offset, false, globalRVb.end(), false) == true
-=======
       it.filter { rv =>
         fullRow.set(rv)
         ec.set(0, localGlobals.value)
@@ -599,7 +511,6 @@
         globalRVb.addAnnotation(localGlobalType, localGlobals.value)
         val globalRVoffset = globalRVb.end()
         predCompiledFunc()(rv.region, rv.offset, false, globalRVoffset, false) == true
->>>>>>> 1153f1a3
       }
     }
 
@@ -607,11 +518,7 @@
   }
 }
 
-<<<<<<< HEAD
-case class TableValue(typ: TableType, globals: Row, rvd: RVD) {
-=======
 case class TableValue(typ: TableType, globals: BroadcastValue, rvd: RVD) {
->>>>>>> 1153f1a3
   def rdd: RDD[Row] = {
     val localRowType = typ.rowType
     rvd.rdd.map { rv => new UnsafeRow(localRowType, rv.region.copy(), rv.offset) }
