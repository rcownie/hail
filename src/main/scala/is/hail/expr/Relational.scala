--- conflicted
+++ resolved
@@ -338,16 +338,15 @@
   }
 }
 
-<<<<<<< HEAD
-case class FilterCols(
+case class FilterColsIR(
   child: MatrixIR,
   pred: IR) extends MatrixIR {
 
   def children: IndexedSeq[BaseIR] = Array(child, pred)
 
-  def copy(newChildren: IndexedSeq[BaseIR]): FilterCols = {
+  def copy(newChildren: IndexedSeq[BaseIR]): FilterColsIR = {
     assert(newChildren.length == 2)
-    FilterCols(newChildren(0).asInstanceOf[MatrixIR], newChildren(1).asInstanceOf[IR])
+    FilterColsIR(newChildren(0).asInstanceOf[MatrixIR], newChildren(1).asInstanceOf[IR])
   }
 
   def typ: MatrixType = child.typ
@@ -373,13 +372,10 @@
 }
 
 /*
- * FilterVariants is only used for a predicate which fails toIR()
+ * FilterRows is only used for a predicate which fails toIR()
  * This should go away when everything is IR-compatible
  */
-case class FilterVariants(
-=======
 case class FilterRows(
->>>>>>> 4192ebdb
   child: MatrixIR,
   pred: AST) extends MatrixIR {
 
@@ -424,15 +420,15 @@
   }
 }
 
-case class FilterRows(
+case class FilterRowsIR(
   child: MatrixIR,
   pred: IR) extends MatrixIR {
 
   def children: IndexedSeq[BaseIR] = Array(child, pred)
 
-  def copy(newChildren: IndexedSeq[BaseIR]): FilterRows = {
+  def copy(newChildren: IndexedSeq[BaseIR]): FilterRowsIR = {
     assert(newChildren.length == 2)
-    FilterRows(newChildren(0).asInstanceOf[MatrixIR], newChildren(1).asInstanceOf[IR])
+    FilterRowsIR(newChildren(0).asInstanceOf[MatrixIR], newChildren(1).asInstanceOf[IR])
   }
 
   def typ: MatrixType = child.typ
