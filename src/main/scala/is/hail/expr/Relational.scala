--- conflicted
+++ resolved
@@ -141,12 +141,11 @@
       MatrixRead(path, spec, dropSamples, _),
       Const(_, false, TBoolean(_))) =>
         MatrixRead(path, spec, dropSamples, dropRows = true)
-
       case FilterCols(
       MatrixRead(path, spec, _, dropVariants),
       Const(_, false, TBoolean(_))) =>
         MatrixRead(path, spec, dropCols = true, dropVariants)
-    
+
       case FilterRows(m, Const(_, true, TBoolean(_))) =>
         m
       case FilterCols(m, Const(_, true, TBoolean(_))) =>
@@ -161,31 +160,6 @@
 
       case FilterCols(FilterCols(m, pred1), pred2) =>
         FilterCols(m, Apply(pred1.getPos, "&&", Array(pred1, pred2)))
-
-      // Equivalent rewrites for the new Filter{Cols,Rows}IR
-      case FilterRowsIR(MatrixRead(path, spec, dropSamples, _), False()) =>
-        MatrixRead(path, spec, dropSamples, dropRows = true)
-
-      case FilterColsIR(MatrixRead(path, spec, dropVariants, _), False()) =>
-        MatrixRead(path, spec, dropCols = true, dropVariants)
-
-      // Keep all rows/cols = do nothing
-      case FilterRowsIR(m, True()) => m
-      
-      case FilterColsIR(m, True()) => m
-      
-      // Push FilterRowsIR into FilterColsIR
-      case FilterRowsIR(FilterColsIR(m, colPred), rowPred) =>
-        FilterColsIR(FilterRowsIR(m, rowPred), colPred)
-      
-      // Combine multiple filters into one
-      case FilterRowsIR(FilterRowsIR(m, pred1), pred2) =>
-        FilterRowsIR(m,
-          ApplyBinaryPrimOp(DoubleAmpersand(), pred1, pred2))
-    
-      case FilterColsIR(FilterColsIR(m, pred1), pred2) =>
-        FilterColsIR(m,
-          ApplyBinaryPrimOp(DoubleAmpersand(), pred1, pred2))
     })
   }
 }
@@ -327,10 +301,6 @@
   override def toString: String = s"MatrixRead($path, dropSamples = $dropCols, dropVariants = $dropRows)"
 }
 
-/*
- * FilterCols is only used for a predicate which fails toIR()
- * This should go away when everything is IR-compatible
- */
 case class FilterCols(
   child: MatrixIR,
   pred: AST) extends MatrixIR {
@@ -364,66 +334,6 @@
   }
 }
 
-case class FilterColsIR(
-  child: MatrixIR,
-  pred: IR) extends MatrixIR {
-
-  def children: IndexedSeq[BaseIR] = Array(child, pred)
-
-  def copy(newChildren: IndexedSeq[BaseIR]): FilterColsIR = {
-    assert(newChildren.length == 2)
-    FilterColsIR(newChildren(0).asInstanceOf[MatrixIR], newChildren(1).asInstanceOf[IR])
-  }
-
-  def typ: MatrixType = child.typ
-
-  def execute(hc: HailContext): MatrixValue = {
-    val prev = child.execute(hc)
-
-    val localGlobals = prev.globals
-    val sas = typ.colType
-    val ec = typ.colEC
-	//
-	// Initialize a region containing the globals
-	//
-	val colRegion = Region()
-	val rvb = new RegionValueBuilder(colRegion)
-	rvb.start(typ.globalType)
-	rvb.addAnnotation(typ.globalType, localGlobals)
-	val vaStartOffset = colRegion.size
-
-    info("FilterColsIR() compiling predicate ...")
-
-    val predCompiledFunc = ir.Compile(
-      "global", ir.RegionValueRep[Long](typ.globalType),
-      "sa",     ir.RegionValueRep[Long](typ.colType),
-      ir.RegionValueRep[Boolean](TBoolean()),
-      pred
-    )
-	//
-	// Hmm ... is this going to do a separate reduction for each column/sample ?
-	// Won't that be slow in the distributed case ?
-	//
-    val colAggregationOption = Aggregators.buildColAggregations(hc, prev, ec)
-
-    val p = (sa: Annotation, i: Int) => {
-      colAggregationOption.foreach(f => f.apply(i))
-      ec.setAll(localGlobals, sa)
-      colRegion.truncate(vaStartOffset)
-      val colRVb = new RegionValueBuilder(colRegion)
-      colRVb.start = vaStartOffset
-      colRVb.start(typ.colType)
-      colRVb.addAnnotation(typ.colType, sa)
-      predCompiledFunc()(colRegion, 0, false, vaStartOffset, false) == true
-    }
-    prev.filterCols(p)
-  }
-}
-
-/*
- * FilterRows is only used for a predicate which fails toIR()
- * This should go away when everything is IR-compatible
- */
 case class FilterRows(
   child: MatrixIR,
   pred: AST) extends MatrixIR {
@@ -469,73 +379,7 @@
   }
 }
 
-<<<<<<< HEAD
-case class FilterRowsIR(
-  child: MatrixIR,
-  pred: IR) extends MatrixIR {
-
-  def children: IndexedSeq[BaseIR] = Array(child, pred)
-
-  def copy(newChildren: IndexedSeq[BaseIR]): FilterRowsIR = {
-    assert(newChildren.length == 2)
-    FilterRowsIR(newChildren(0).asInstanceOf[MatrixIR], newChildren(1).asInstanceOf[IR])
-  }
-
-  def typ: MatrixType = child.typ
-
-  def execute(hc: HailContext): MatrixValue = {
-    val prev = child.execute(hc)
-
-    val localGlobals = prev.globals
-    val ec = prev.typ.rowEC
-
-    info("FilterRowsIR.execute() compiling predicate ...")
-    
-    val predCompiledFunc = ir.Compile(
-      "va",     ir.RegionValueRep[Long](child.typ.rowType),
-      "global", ir.RegionValueRep[Long](child.typ.globalType),
-      ir.RegionValueRep[Boolean](TBoolean()),
-      pred
-    )
-
-    val aggregatorOption = Aggregators.buildRowAggregations(
-      prev.rvd.sparkContext, prev.typ, prev.globals, prev.colValues, ec)
-
-    val fullRowType = prev.typ.rvRowType
-    val localRowType = prev.typ.rowType
-    val localEntriesIndex = prev.typ.entriesIdx
-
-    ec.set(0, prev.globals)
-
-    val filteredRDD = prev.rvd.mapPartitionsPreservesPartitioning(prev.typ.orvdType) { it =>
-      val fullRow = new UnsafeRow(fullRowType)
-      val row = fullRow.deleteField(localEntriesIndex)
-      val globalRVb = new RegionValueBuilder()
-      it.filter { rv =>
-        fullRow.set(rv)
-        ec.set(1, row)
-        aggregatorOption.foreach(_ (rv))
-        //
-        // Hmm ... I think this is copying all the globals for each row,
-        // which seems a big waste of time.  Is that right ?  We ought
-        // to be able to do read-only accesses from multiple regions,
-        // though only modifying one region.
-        //
-        globalRVb.set(rv.region)
-        globalRVb.start(child.typ.globalType)
-        globalRVb.addAnnotation(child.typ.globalType, localGlobals)
-        predCompiledFunc()(rv.region, rv.offset, false, globalRVb.end(), false) == true
-      }
-    }
-
-    prev.copy(rvd = filteredRDD)
-  }
-}
-
-case class TableValue(typ: TableType, globals: Row, rvd: RVD) {
-=======
 case class TableValue(typ: TableType, globals: BroadcastValue, rvd: RVD) {
->>>>>>> 6f88dc97
   def rdd: RDD[Row] = {
     val localRowType = typ.rowType
     rvd.rdd.map { rv => new UnsafeRow(localRowType, rv.region.copy(), rv.offset) }
