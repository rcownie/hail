package is.hail.expr

import is.hail.HailContext
import is.hail.annotations._
import is.hail.expr.ir._
import is.hail.expr.types._
import is.hail.methods.Aggregators
import is.hail.rvd._
import is.hail.table.TableSpec
import is.hail.variant.MatrixTableSpec
import org.apache.spark.rdd.RDD
import org.apache.spark.sql.Row
import is.hail.utils._
import org.apache.spark.SparkContext
import org.apache.spark.broadcast.Broadcast

object BaseIR {
  def genericRewriteTopDown(ast: BaseIR, rule: PartialFunction[BaseIR, BaseIR]): BaseIR = {
    def rewrite(ast: BaseIR): BaseIR = {
      rule.lift(ast) match {
        case Some(newAST) if newAST != ast =>
          rewrite(newAST)
        case None =>
          val newChildren = ast.children.map(rewrite)
          if ((ast.children, newChildren).zipped.forall(_ eq _))
            ast
          else
            ast.copy(newChildren)
      }
    }

    rewrite(ast)
  }

  def rewriteTopDown(ast: MatrixIR, rule: PartialFunction[BaseIR, BaseIR]): MatrixIR =
    genericRewriteTopDown(ast, rule).asInstanceOf[MatrixIR]

  def rewriteTopDown(ast: TableIR, rule: PartialFunction[BaseIR, BaseIR]): TableIR =
    genericRewriteTopDown(ast, rule).asInstanceOf[TableIR]

  def genericRewriteBottomUp(ast: BaseIR, rule: PartialFunction[BaseIR, BaseIR]): BaseIR = {
    def rewrite(ast: BaseIR): BaseIR = {
      val newChildren = ast.children.map(rewrite)

      // only recons if necessary
      val rewritten =
      if ((ast.children, newChildren).zipped.forall(_ eq _))
        ast
      else
        ast.copy(newChildren)

      rule.lift(rewritten) match {
        case Some(newAST) if newAST != rewritten =>
          rewrite(newAST)
        case None =>
          rewritten
      }
    }

    rewrite(ast)
  }

  def rewriteBottomUp(ast: MatrixIR, rule: PartialFunction[BaseIR, BaseIR]): MatrixIR =
    genericRewriteBottomUp(ast, rule).asInstanceOf[MatrixIR]

  def rewriteBottomUp(ast: TableIR, rule: PartialFunction[BaseIR, BaseIR]): TableIR =
    genericRewriteBottomUp(ast, rule).asInstanceOf[TableIR]
}

abstract class BaseIR {
  def typ: BaseType

  def children: IndexedSeq[BaseIR]

  def copy(newChildren: IndexedSeq[BaseIR]): BaseIR

  def mapChildren(f: (BaseIR) => BaseIR): BaseIR = {
    copy(children.map(f))
  }
}

case class MatrixValue(
  typ: MatrixType,
  globals: BroadcastValue,
  colValues: IndexedSeq[Annotation],
  rvd: OrderedRVD) {

  def sparkContext: SparkContext = rvd.sparkContext

  def nPartitions: Int = rvd.partitions.length

  def nCols: Int = colValues.length

  def sampleIds: IndexedSeq[Row] = {
    val queriers = typ.colKey.map(field => typ.colType.query(field))
    colValues.map(a => Row.fromSeq(queriers.map(_ (a))))
  }

  lazy val colValuesBc: Broadcast[IndexedSeq[Annotation]] = sparkContext.broadcast(colValues)

  def filterSamplesKeep(keep: Array[Int]): MatrixValue = {
    val rowType = typ.rvRowType
    val keepType = TArray(+TInt32())
    val (rTyp, makeF) = ir.Compile[Long, Long, Long]("row", rowType,
      "keep", keepType,
      body = ir.insertStruct(ir.Ref("row"), rowType, MatrixType.entriesIdentifier,
        ir.ArrayMap(ir.Ref("keep"), "i",
          ir.ArrayRef(ir.GetField(ir.In(0, rowType), MatrixType.entriesIdentifier),
            ir.Ref("i")))))
    assert(rTyp == rowType)

    val keepBc = sparkContext.broadcast(keep)
    copy(colValues = keep.map(colValues),
      rvd = rvd.mapPartitionsPreservesPartitioning(typ.orvdType) { it =>
        val f = makeF()
        val keep = keepBc.value
        var rv2 = RegionValue()

        it.map { rv =>
          val region = rv.region
          rv2.set(region,
            f(region, rv.offset, false, region.appendArrayInt(keep), false))
          rv2
        }
      })
  }

  def filterCols(p: (Annotation, Int) => Boolean): MatrixValue = {
    val keep = (0 until nCols)
      .view
      .filter { i => p(colValues(i), i) }
      .toArray
    filterSamplesKeep(keep)
  }
}

object MatrixIR {
  def optimize(ast: MatrixIR): MatrixIR = {
    BaseIR.rewriteTopDown(ast, {
      case FilterRows(
      MatrixRead(path, spec, dropSamples, _),
      Const(_, false, TBoolean(_))) =>
        MatrixRead(path, spec, dropSamples, dropRows = true)

      case FilterCols(
      MatrixRead(path, spec, _, dropVariants),
      Const(_, false, TBoolean(_))) =>
        MatrixRead(path, spec, dropCols = true, dropVariants)

      case FilterRows(m, Const(_, true, TBoolean(_))) =>
        m
      case FilterCols(m, Const(_, true, TBoolean(_))) =>
        m

      // minor, but push FilterVariants into FilterSamples
      case FilterRows(FilterCols(m, spred), vpred) =>
        FilterCols(FilterRows(m, vpred), spred)

      case FilterRows(FilterRows(m, pred1), pred2) =>
        FilterRows(m, Apply(pred1.getPos, "&&", Array(pred1, pred2)))

      case FilterCols(FilterCols(m, pred1), pred2) =>
        FilterCols(m, Apply(pred1.getPos, "&&", Array(pred1, pred2)))

      // Equivalent rewrites for the new Filter{Cols,Rows}IR
      case FilterRowsIR(MatrixRead(path, spec, dropSamples, _), False()) =>
        MatrixRead(path, spec, dropSamples, dropRows = true)

      case FilterColsIR(MatrixRead(path, spec, dropVariants, _), False()) =>
        MatrixRead(path, spec, dropCols = true, dropVariants)

      // Keep all rows/cols = do nothing
      case FilterRowsIR(m, True()) => m

      case FilterColsIR(m, True()) => m

      // Push FilterRowsIR into FilterColsIR
      case FilterRowsIR(FilterColsIR(m, colPred), rowPred) =>
        FilterColsIR(FilterRowsIR(m, rowPred), colPred)

      // Combine multiple filters into one
      /*
       * FIXME: optimizations disabled due to lack of DoubleAmpersand()
       *
      case FilterRowsIR(FilterRowsIR(m, pred1), pred2) =>
        FilterRowsIR(m,
          ApplyBinaryPrimOp(DoubleAmpersand(), pred1, pred2))

      case FilterColsIR(FilterColsIR(m, pred1), pred2) =>
        FilterColsIR(m,
          ApplyBinaryPrimOp(DoubleAmpersand(), pred1, pred2))
       */
    })
  }
}

abstract sealed class MatrixIR extends BaseIR {
  def typ: MatrixType

  def partitionCounts: Option[Array[Long]] = None

  def execute(hc: HailContext): MatrixValue
}

case class MatrixLiteral(
  typ: MatrixType,
  value: MatrixValue) extends MatrixIR {

  def children: IndexedSeq[BaseIR] = Array.empty[BaseIR]

  def execute(hc: HailContext): MatrixValue = value

  def copy(newChildren: IndexedSeq[BaseIR]): MatrixLiteral = {
    assert(newChildren.isEmpty)
    this
  }

  override def toString: String = "MatrixLiteral(...)"
}

case class MatrixRead(
  path: String,
  spec: MatrixTableSpec,
  dropCols: Boolean,
  dropRows: Boolean) extends MatrixIR {
  def typ: MatrixType = spec.matrix_type

  override def partitionCounts: Option[Array[Long]] = Some(spec.partitionCounts)

  def children: IndexedSeq[BaseIR] = Array.empty[BaseIR]

  def copy(newChildren: IndexedSeq[BaseIR]): MatrixRead = {
    assert(newChildren.isEmpty)
    this
  }

  def execute(hc: HailContext): MatrixValue = {
    val hConf = hc.hadoopConf

    val globals = spec.globalsComponent.readLocal(hc, path)(0)

    val colAnnotations =
      if (dropCols)
        IndexedSeq.empty[Annotation]
      else
        spec.colsComponent.readLocal(hc, path)

    val rvd =
      if (dropRows)
        OrderedRVD.empty(hc.sc, typ.orvdType)
      else {
        val fullRowType = typ.rvRowType
        val localEntriesIndex = typ.entriesIdx

        val rowsRVD = spec.rowsComponent.read(hc, path).asInstanceOf[OrderedRVD]
        if (dropCols) {
          rowsRVD.mapPartitionsPreservesPartitioning(typ.orvdType) { it =>
            var rv2b = new RegionValueBuilder()
            var rv2 = RegionValue()

            it.map { rv =>
              rv2b.set(rv.region)
              rv2b.start(fullRowType)
              rv2b.startStruct()
              var i = 0
              while (i < localEntriesIndex) {
                rv2b.addField(fullRowType, rv, i)
                i += 1
              }
              rv2b.startArray(0)
              rv2b.endArray()
              i += 1
              while (i < fullRowType.size) {
                rv2b.addField(fullRowType, rv, i - 1)
                i += 1
              }
              rv2b.endStruct()
              rv2.set(rv.region, rv2b.end())
              rv2
            }
          }
        } else {
          val entriesRVD = spec.entriesComponent.read(hc, path)
          val entriesRowType = entriesRVD.rowType
          OrderedRVD(typ.orvdType,
            rowsRVD.partitioner,
            rowsRVD.rdd.zipPartitions(entriesRVD.rdd) { case (it1, it2) =>
              val rvb = new RegionValueBuilder()

              new Iterator[RegionValue] {
                def hasNext: Boolean = {
                  val hn = it1.hasNext
                  assert(hn == it2.hasNext)
                  hn
                }

                def next(): RegionValue = {
                  val rv1 = it1.next()
                  val rv2 = it2.next()
                  val region = rv2.region
                  rvb.set(region)
                  rvb.start(fullRowType)
                  rvb.startStruct()
                  var i = 0
                  while (i < localEntriesIndex) {
                    rvb.addField(fullRowType, rv1, i)
                    i += 1
                  }
                  rvb.addField(entriesRowType, rv2, 0)
                  i += 1
                  while (i < fullRowType.size) {
                    rvb.addField(fullRowType, rv1, i - 1)
                    i += 1
                  }
                  rvb.endStruct()
                  rv2.set(region, rvb.end())
                  rv2
                }
              }
            })
        }
      }

    MatrixValue(
      typ,
      BroadcastValue(globals, typ.globalType, hc.sc),
      colAnnotations,
      rvd)
  }

  override def toString: String = s"MatrixRead($path, dropSamples = $dropCols, dropVariants = $dropRows)"
}

case class FilterCols(
  child: MatrixIR,
  pred: AST) extends MatrixIR {

  def children: IndexedSeq[BaseIR] = Array(child)

  def copy(newChildren: IndexedSeq[BaseIR]): FilterCols = {
    assert(newChildren.length == 1)
    FilterCols(newChildren(0).asInstanceOf[MatrixIR], pred)
  }

  def typ: MatrixType = child.typ

  def execute(hc: HailContext): MatrixValue = {
    val prev = child.execute(hc)

    val localGlobals = prev.globals
    val sas = typ.colType
    val ec = typ.colEC

    val f: () => java.lang.Boolean = Parser.evalTypedExpr[java.lang.Boolean](pred, ec)

    val sampleAggregationOption = Aggregators.buildColAggregations(hc, prev, ec)

    val p = (sa: Annotation, i: Int) => {
      sampleAggregationOption.foreach(f => f.apply(i))
      ec.setAll(localGlobals, sa)
      f() == true
    }
    prev.filterCols(p)
  }
}

case class FilterColsIR(
  child: MatrixIR,
  pred: IR) extends MatrixIR {

  def children: IndexedSeq[BaseIR] = Array(child, pred)

  def copy(newChildren: IndexedSeq[BaseIR]): FilterColsIR = {
    assert(newChildren.length == 2)
    FilterColsIR(newChildren(0).asInstanceOf[MatrixIR], newChildren(1).asInstanceOf[IR])
  }

  def typ: MatrixType = child.typ

  def execute(hc: HailContext): MatrixValue = {
    val prev = child.execute(hc)

    val localGlobals = prev.globals.broadcast
    val localColType = typ.colType
    val ec = typ.colEC
    
    //
    // Initialize a region containing the globals
    //
    val colRegion = Region()
    val rvb = new RegionValueBuilder(colRegion)
    rvb.start(typ.globalType)
    rvb.addAnnotation(typ.globalType, localGlobals.value)
    val globalRVend = rvb.currentOffset()
    val globalRVoffset = rvb.end()

    val (rTyp, predCompiledFunc) = ir.Compile[Long, Long, Boolean](
      "global", typ.globalType,
      "sa",     typ.colType,
      pred
    )
    // We don't yet support IR aggregators
    assert(ec.aggregations.isEmpty)

    val colAggregationOption = Aggregators.buildColAggregations(hc, prev, ec)

    val p = (sa: Annotation, i: Int) => {
      colAggregationOption.foreach(f => f.apply(i))
      ec.setAll(localGlobals, sa)
      colRegion.clear(globalRVend)
      val colRVb = new RegionValueBuilder(colRegion)
      colRVb.start(localColType)
      colRVb.addAnnotation(localColType, sa)
      val colRVoffset = colRVb.end()
      predCompiledFunc()(colRegion, globalRVoffset, false, colRVoffset, false)
    }
    prev.filterCols(p)
  }
}

case class FilterRows(
  child: MatrixIR,
  pred: AST) extends MatrixIR {

  def children: IndexedSeq[BaseIR] = Array(child)

  def copy(newChildren: IndexedSeq[BaseIR]): FilterRows = {
    assert(newChildren.length == 1)
    FilterRows(newChildren(0).asInstanceOf[MatrixIR], pred)
  }

  def typ: MatrixType = child.typ

  def execute(hc: HailContext): MatrixValue = {
    val prev = child.execute(hc)

    val ec = prev.typ.rowEC

    val f: () => java.lang.Boolean = Parser.evalTypedExpr[java.lang.Boolean](pred, ec)

    val aggregatorOption = Aggregators.buildRowAggregations(
      prev.rvd.sparkContext, prev.typ, prev.globals, prev.colValues, ec)

    val fullRowType = prev.typ.rvRowType
    val localRowType = prev.typ.rowType
    val localEntriesIndex = prev.typ.entriesIdx

    val localGlobals = prev.globals.broadcast

    val filteredRDD = prev.rvd.mapPartitionsPreservesPartitioning(prev.typ.orvdType) { it =>
      val fullRow = new UnsafeRow(fullRowType)
      val row = fullRow.deleteField(localEntriesIndex)
      it.filter { rv =>
        fullRow.set(rv)
        ec.set(0, localGlobals.value)
        ec.set(1, row)
        aggregatorOption.foreach(_ (rv))
        f() == true
      }
    }

    prev.copy(rvd = filteredRDD)
  }
}

<<<<<<< HEAD
case class FilterRowsIR(
  child: MatrixIR,
  pred: IR) extends MatrixIR {

  def children: IndexedSeq[BaseIR] = Array(child, pred)

  def copy(newChildren: IndexedSeq[BaseIR]): FilterRowsIR = {
    assert(newChildren.length == 2)
    FilterRowsIR(newChildren(0).asInstanceOf[MatrixIR], newChildren(1).asInstanceOf[IR])
  }

  def typ: MatrixType = child.typ
=======
case class MapEntries(child: MatrixIR, newEntries: IR) extends MatrixIR {

  def children: IndexedSeq[BaseIR] = Array(child, newEntries)

  def copy(newChildren: IndexedSeq[BaseIR]): MapEntries = {
    assert(newChildren.length == 2)
    MapEntries(newChildren(0).asInstanceOf[MatrixIR], newChildren(1).asInstanceOf[IR])
  }

  val newRow = {
    val arrayLength = ArrayLen(GetField(Ref("va"), MatrixType.entriesIdentifier))
    val idxEnv = new Env[IR]()
      .bind("g", ArrayRef(GetField(Ref("va"), MatrixType.entriesIdentifier), Ref("i")))
      .bind("sa", ArrayRef(Ref("sa"), Ref("i")))
    val entries = ArrayMap(ArrayRange(I32(0), arrayLength, I32(1)), "i", Subst(newEntries, idxEnv))
    InsertFields(Ref("va"), Seq((MatrixType.entriesIdentifier, entries)))
  }

  val typ: MatrixType = {
    Infer(newRow, None, new Env[Type]()
      .bind("global", child.typ.globalType)
      .bind("va", child.typ.rvRowType)
      .bind("sa", TArray(child.typ.colType))
    )
    child.typ.copy(rvRowType = newRow.typ)
  }
>>>>>>> 80429838

  def execute(hc: HailContext): MatrixValue = {
    val prev = child.execute(hc)

<<<<<<< HEAD
    val ec = prev.typ.rowEC

    val (rTyp, predCompiledFunc) = ir.Compile[Long, Long, Boolean](
      "va",     typ.rvRowType,
      "global", typ.globalType,
      pred
    )

    // We don't yet support IR aggregators
    assert(ec.aggregations.isEmpty)

    val aggregatorOption = Aggregators.buildRowAggregations(
      prev.rvd.sparkContext, prev.typ, prev.globals, prev.colValues, ec)
    //
    // Everything used inside the Spark iteration must be serializable,
    // so we pick out precisely what is needed.
    //
    val fullRowType = prev.typ.rvRowType
    val localRowType = prev.typ.rowType
    val localEntriesIndex = prev.typ.entriesIdx
    val localGlobalType = typ.globalType
    val localGlobals = prev.globals.broadcast

    val filteredRDD = prev.rvd.mapPartitionsPreservesPartitioning(prev.typ.orvdType) { it =>
      val fullRow = new UnsafeRow(fullRowType)
      val row = fullRow.deleteField(localEntriesIndex)
      it.filter { rv =>
        fullRow.set(rv)
        ec.set(0, localGlobals.value)
        ec.set(1, row)
        aggregatorOption.foreach(_ (rv))
        // Append all the globals into this region
        val globalRVb = new RegionValueBuilder(rv.region)
        globalRVb.start(localGlobalType)
        globalRVb.addAnnotation(localGlobalType, localGlobals.value)
        val globalRVoffset = globalRVb.end()
        predCompiledFunc()(rv.region, rv.offset, false, globalRVoffset, false)
      }
    }

    prev.copy(rvd = filteredRDD)
=======
    val localGlobalsType = typ.globalType
    val localColsType = TArray(typ.colType)
    val colValuesBc = prev.colValuesBc
    val globalsBc = prev.globals.broadcast

    val (rTyp, f) = ir.Compile[Long, Long, Long, Long](
      "global", localGlobalsType,
      "va", prev.typ.rvRowType,
      "sa", localColsType,
      newRow)
    assert(rTyp == typ.rvRowType)

    val newRVD = prev.rvd.mapPartitionsPreservesPartitioning(typ.orvdType) { it =>
      val rvb = new RegionValueBuilder()
      val newRV = RegionValue()
      val rowF = f()

      it.map { rv =>
        val region = rv.region
        val oldRow = rv.offset

        rvb.set(region)
        rvb.start(localGlobalsType)
        rvb.addAnnotation(localGlobalsType, globalsBc.value)
        val globals = rvb.end()

        rvb.start(localColsType)
        rvb.addAnnotation(localColsType, colValuesBc.value)
        val cols = rvb.end()

        val off = rowF(region, globals, false, oldRow, false, cols, false)

        newRV.set(region, off)
        newRV
      }
    }
    prev.copy(typ = typ, rvd = newRVD)
>>>>>>> 80429838
  }
}

case class TableValue(typ: TableType, globals: BroadcastValue, rvd: RVD) {
  def rdd: RDD[Row] = {
    val localRowType = typ.rowType
    rvd.rdd.map { rv => new UnsafeRow(localRowType, rv.region.copy(), rv.offset) }
  }

  def filter(p: (RegionValue, RegionValue) => Boolean): TableValue = {
    val globalType = typ.globalType
    val localGlobals = globals.broadcast
    copy(rvd = rvd.mapPartitions(typ.rowType) { it =>
      val globalRV = RegionValue()
      val globalRVb = new RegionValueBuilder()
      it.filter { rv =>
        globalRVb.set(rv.region)
        globalRVb.start(globalType)
        globalRVb.addAnnotation(globalType, localGlobals.value)
        globalRV.set(rv.region, globalRVb.end())
        p(rv, globalRV)
      }
    })
  }
}


object TableIR {
  def optimize(ir: TableIR): TableIR = {
    BaseIR.rewriteTopDown(ir, {
      case TableFilter(x, True()) => x
      case TableFilter(TableRead(path, spec, _), False() | NA(TBoolean(_))) =>
        TableRead(path, spec, true)
    })
  }
}

abstract sealed class TableIR extends BaseIR {
  def typ: TableType

  def partitionCounts: Option[Array[Long]] = None

  def execute(hc: HailContext): TableValue
}

case class TableLiteral(value: TableValue) extends TableIR {
  val typ: TableType = value.typ

  val children: IndexedSeq[BaseIR] = Array.empty[BaseIR]

  def copy(newChildren: IndexedSeq[BaseIR]): TableLiteral = {
    assert(newChildren.isEmpty)
    this
  }

  def execute(hc: HailContext): TableValue = value
}

case class TableRead(path: String, spec: TableSpec, dropRows: Boolean) extends TableIR {
  def typ: TableType = spec.table_type

  override def partitionCounts: Option[Array[Long]] = Some(spec.partitionCounts)

  val children: IndexedSeq[BaseIR] = Array.empty[BaseIR]

  def copy(newChildren: IndexedSeq[BaseIR]): TableRead = {
    assert(newChildren.isEmpty)
    this
  }

  def execute(hc: HailContext): TableValue = {
    val globals = spec.globalsComponent.readLocal(hc, path)(0)
    TableValue(typ,
      BroadcastValue(globals, typ.globalType, hc.sc),
      if (dropRows)
        UnpartitionedRVD.empty(hc.sc, typ.rowType)
      else
        spec.rowsComponent.read(hc, path))
  }
}

case class TableParallelize(typ: TableType, rows: IndexedSeq[Row], nPartitions: Option[Int] = None) extends TableIR {
  assert(typ.globalType.size == 0)
  val children: IndexedSeq[BaseIR] = Array.empty[BaseIR]

  def copy(newChildren: IndexedSeq[BaseIR]): TableParallelize = {
    assert(newChildren.isEmpty)
    this
  }

  def execute(hc: HailContext): TableValue = {
    val rowTyp = typ.rowType
    val rvd = hc.sc.parallelize(rows, nPartitions.getOrElse(hc.sc.defaultParallelism))
      .mapPartitions(_.toRegionValueIterator(rowTyp))
    TableValue(typ, BroadcastValue(Annotation.empty, typ.globalType, hc.sc), new UnpartitionedRVD(rowTyp, rvd))
  }
}

case class TableFilter(child: TableIR, pred: IR) extends TableIR {
  val children: IndexedSeq[BaseIR] = Array(child, pred)

  val typ: TableType = child.typ

  def copy(newChildren: IndexedSeq[BaseIR]): TableFilter = {
    assert(newChildren.length == 2)
    TableFilter(newChildren(0).asInstanceOf[TableIR], newChildren(1).asInstanceOf[IR])
  }

  def execute(hc: HailContext): TableValue = {
    val ktv = child.execute(hc)
    val (rTyp, f) = ir.Compile[Long, Long, Boolean](
      "row", child.typ.rowType,
      "global", child.typ.globalType,
      pred)
    assert(rTyp == TBoolean())
    ktv.filter((rv, globalRV) => f()(rv.region, rv.offset, false, globalRV.offset, false))
  }
}

case class TableMapRows(child: TableIR, newRow: IR) extends TableIR {
  val children: IndexedSeq[BaseIR] = Array(child, newRow)

  val typ: TableType = {
    Infer(newRow, None, child.typ.env)
    val newRowType = newRow.typ.asInstanceOf[TStruct]
    val newKey = child.typ.key.filter(newRowType.fieldIdx.contains)
    child.typ.copy(rowType = newRowType, key = newKey)
  }

  def copy(newChildren: IndexedSeq[BaseIR]): TableMapRows = {
    assert(newChildren.length == 2)
    TableMapRows(newChildren(0).asInstanceOf[TableIR], newChildren(1).asInstanceOf[IR])
  }

  def execute(hc: HailContext): TableValue = {
    val tv = child.execute(hc)
    val (rTyp, f) = ir.Compile[Long, Long, Long](
      "row", child.typ.rowType,
      "global", child.typ.globalType,
      newRow)
    assert(rTyp == typ.rowType)
    val globalsBc = tv.globals.broadcast
    val gType = typ.globalType
    TableValue(typ,
      tv.globals,
      tv.rvd.mapPartitions(typ.rowType) { it =>
        val globalRV = RegionValue()
        val globalRVb = new RegionValueBuilder()
        val rv2 = RegionValue()
        val newRow = f()
        it.map { rv =>
          globalRVb.set(rv.region)
          globalRVb.start(gType)
          globalRVb.addAnnotation(gType, globalsBc.value)
          globalRV.set(rv.region, globalRVb.end())
          rv2.set(rv.region, newRow(rv.region, rv.offset, false, globalRV.offset, false))
          rv2
        }
      })
  }
}<|MERGE_RESOLUTION|>--- conflicted
+++ resolved
@@ -463,7 +463,6 @@
   }
 }
 
-<<<<<<< HEAD
 case class FilterRowsIR(
   child: MatrixIR,
   pred: IR) extends MatrixIR {
@@ -476,39 +475,10 @@
   }
 
   def typ: MatrixType = child.typ
-=======
-case class MapEntries(child: MatrixIR, newEntries: IR) extends MatrixIR {
-
-  def children: IndexedSeq[BaseIR] = Array(child, newEntries)
-
-  def copy(newChildren: IndexedSeq[BaseIR]): MapEntries = {
-    assert(newChildren.length == 2)
-    MapEntries(newChildren(0).asInstanceOf[MatrixIR], newChildren(1).asInstanceOf[IR])
-  }
-
-  val newRow = {
-    val arrayLength = ArrayLen(GetField(Ref("va"), MatrixType.entriesIdentifier))
-    val idxEnv = new Env[IR]()
-      .bind("g", ArrayRef(GetField(Ref("va"), MatrixType.entriesIdentifier), Ref("i")))
-      .bind("sa", ArrayRef(Ref("sa"), Ref("i")))
-    val entries = ArrayMap(ArrayRange(I32(0), arrayLength, I32(1)), "i", Subst(newEntries, idxEnv))
-    InsertFields(Ref("va"), Seq((MatrixType.entriesIdentifier, entries)))
-  }
-
-  val typ: MatrixType = {
-    Infer(newRow, None, new Env[Type]()
-      .bind("global", child.typ.globalType)
-      .bind("va", child.typ.rvRowType)
-      .bind("sa", TArray(child.typ.colType))
-    )
-    child.typ.copy(rvRowType = newRow.typ)
-  }
->>>>>>> 80429838
 
   def execute(hc: HailContext): MatrixValue = {
     val prev = child.execute(hc)
 
-<<<<<<< HEAD
     val ec = prev.typ.rowEC
 
     val (rTyp, predCompiledFunc) = ir.Compile[Long, Long, Boolean](
@@ -550,7 +520,39 @@
     }
 
     prev.copy(rvd = filteredRDD)
-=======
+  }
+}
+
+case class MapEntries(child: MatrixIR, newEntries: IR) extends MatrixIR {
+
+  def children: IndexedSeq[BaseIR] = Array(child, newEntries)
+
+  def copy(newChildren: IndexedSeq[BaseIR]): MapEntries = {
+    assert(newChildren.length == 2)
+    MapEntries(newChildren(0).asInstanceOf[MatrixIR], newChildren(1).asInstanceOf[IR])
+  }
+
+  val newRow = {
+    val arrayLength = ArrayLen(GetField(Ref("va"), MatrixType.entriesIdentifier))
+    val idxEnv = new Env[IR]()
+      .bind("g", ArrayRef(GetField(Ref("va"), MatrixType.entriesIdentifier), Ref("i")))
+      .bind("sa", ArrayRef(Ref("sa"), Ref("i")))
+    val entries = ArrayMap(ArrayRange(I32(0), arrayLength, I32(1)), "i", Subst(newEntries, idxEnv))
+    InsertFields(Ref("va"), Seq((MatrixType.entriesIdentifier, entries)))
+  }
+
+  val typ: MatrixType = {
+    Infer(newRow, None, new Env[Type]()
+      .bind("global", child.typ.globalType)
+      .bind("va", child.typ.rvRowType)
+      .bind("sa", TArray(child.typ.colType))
+    )
+    child.typ.copy(rvRowType = newRow.typ)
+  }
+
+  def execute(hc: HailContext): MatrixValue = {
+    val prev = child.execute(hc)
+
     val localGlobalsType = typ.globalType
     val localColsType = TArray(typ.colType)
     val colValuesBc = prev.colValuesBc
@@ -588,7 +590,6 @@
       }
     }
     prev.copy(typ = typ, rvd = newRVD)
->>>>>>> 80429838
   }
 }
 
