--- conflicted
+++ resolved
@@ -764,7 +764,7 @@
       } yield ir.ApplyBinaryPrimOp(op, x, y, t)
     }
 
-  def toIR(agg: Option[String] = None): Option[IR] = {
+  def toIR_raw(agg: Option[String] = None): Option[IR] = {
     for {
       irArgs <- anyFailAllFail(args.map(_.toIR(agg)))
       ir <- tryPrimOpConversion(irArgs).orElse(
@@ -772,13 +772,6 @@
           .map { irf => irf(irArgs) })
     } yield ir
   }
-<<<<<<< HEAD
-=======
-  
-  def toIR_raw(agg: Option[String] = None): Option[IR] = for {
-    irArgs <- anyFailAllFail(args.map(_.toIR(agg)))
-    ir <- tryPrimOpConversion(irArgs)
-  } yield ir
   
   def toIR(agg: Option[String] = None): Option[IR] = {
     info(s"Apply(${fn}).toIR(agg ${agg}) ...")
@@ -804,7 +797,6 @@
     }
     ret
   }
->>>>>>> 9faa500b
 }
 
 case class ApplyMethod(posn: Position, lhs: AST, method: String, args: Array[AST]) extends AST(posn, lhs +: args) {
