--- conflicted
+++ resolved
@@ -636,18 +636,8 @@
   val isInterface: Boolean,
   val invokeOp: Int,
   val descriptor: String,
-<<<<<<< HEAD
-  val concreteReturnType: Class[_])(implicit tct: ClassTag[T], sct: ClassTag[S]) {
-  def invoke(lhs: Code[T], args: Array[Code[_]]): Code[S] = {
-    info(s"DEBUG: Invokeable(name ${name}, isStatic ${isStatic}, desc ${descriptor}")
-    if (name.equals("loadAddress")) {
-      info("loadAddress - before brk")
-      info("loadAddress - after brk")
-    }
-=======
   val concreteReturnType: Class[_])(implicit sct: ClassTag[S]) {
   def invoke(lhs: Code[T], args: Array[Code[_]]): Code[S] =
->>>>>>> 6f88dc97
     new Code[S] {
       def emit(il: Growable[AbstractInsnNode]): Unit = {
         if (!isStatic && lhs != null)
@@ -662,7 +652,6 @@
         }
       }
     }
-  }
 }
 
 object FieldRef {
