--- conflicted
+++ resolved
@@ -46,11 +46,6 @@
     }
 
     assert(rv.pretty(rt) == rv2.pretty(rt))
-<<<<<<< HEAD
-    assert(TString.loadString(rv.region, rv.offset) ==
-      TString.loadString(rv2.region, rv2.offset))
-=======
->>>>>>> 187dc116
   }
 
   @Test
@@ -87,10 +82,6 @@
     }
 
     assert(rv.pretty(rt) == rv2.pretty(rt))
-<<<<<<< HEAD
-    assert(rv.region.loadInt(rv.offset) == rv2.region.loadInt(rv2.offset))
-=======
->>>>>>> 187dc116
   }
 
   @Test
@@ -127,13 +118,7 @@
       println(rv2.pretty(rt))
     }
 
-    assert(rt.loadLength(rv.region, rv.offset) == 1)
-    assert(rv.pretty(rt) == rv2.pretty(rt))
-<<<<<<< HEAD
-    assert(rv.region.loadInt(rt.loadElement(rv.region, rv.offset, 0)) ==
-      rv2.region.loadInt(rt.loadElement(rv2.region, rv2.offset, 0)))
-=======
->>>>>>> 187dc116
+    assert(rv.pretty(rt) == rv2.pretty(rt))
   }
 
   @Test
@@ -172,13 +157,6 @@
     }
 
     assert(rv.pretty(rt) == rv2.pretty(rt))
-<<<<<<< HEAD
-    assert(TString.loadString(rv.region, rt.loadField(rv.region, rv.offset, 0)) ==
-      TString.loadString(rv2.region, rt.loadField(rv2.region, rv2.offset, 0)))
-    assert(rv.region.loadInt(rt.loadField(rv.region, rv.offset, 1)) ==
-      rv2.region.loadInt(rt.loadField(rv2.region, rv2.offset, 1)))
-=======
->>>>>>> 187dc116
   }
 
   @Test
@@ -240,11 +218,6 @@
     }
 
     assert(rv.pretty(rt) == rv2.pretty(rt))
-<<<<<<< HEAD
-    assert(new UnsafeIndexedSeq(rt, rv.region, rv.offset).sameElements(
-      new UnsafeIndexedSeq(rt, rv2.region, rv2.offset)))
-=======
->>>>>>> 187dc116
   }
 
   @Test
@@ -308,11 +281,6 @@
     }
 
     assert(rv.pretty(rt) == rv2.pretty(rt))
-<<<<<<< HEAD
-    assert(new UnsafeRow(rt, rv.region, rv.offset) ==
-      new UnsafeRow(rt, rv2.region, rv2.offset))
-=======
->>>>>>> 187dc116
   }
 
   @Test
@@ -353,19 +321,10 @@
     }
 
     assert(rv.pretty(rt) == rv2.pretty(rt))
-<<<<<<< HEAD
-    assert(new UnsafeIndexedSeq(rt, rv.region, rv.offset).sameElements(
-      new UnsafeIndexedSeq(rt, rv2.region, rv2.offset)))
   }
 
   def printRegion(region: Region, string: String) {
-    println(region.prettyBits())
-=======
-  }
-
-  def printRegion(region: Region, string: String) {
-    println(s"printRegion(${string}) is not meaningful for off-heap Region")
->>>>>>> 187dc116
+    println(s"Region should contain ${string}")
   }
 
   @Test
