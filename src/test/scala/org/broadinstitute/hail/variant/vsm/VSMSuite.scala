--- conflicted
+++ resolved
@@ -1,13 +1,8 @@
 package org.broadinstitute.hail.variant.vsm
 
-<<<<<<< HEAD
+import org.broadinstitute.hail.expr._
+import org.apache.spark.rdd.RDD
 import org.broadinstitute.hail.SparkSuite
-import org.broadinstitute.hail.expr.TStruct
-=======
-import org.apache.spark.rdd.RDD
-import org.apache.spark.sql.Row
-import org.broadinstitute.hail.{expr, SparkSuite}
->>>>>>> 98233508
 import org.broadinstitute.hail.variant._
 import org.broadinstitute.hail.Utils._
 import scala.collection.mutable
@@ -16,7 +11,6 @@
 import org.broadinstitute.hail.methods.LoadVCF
 import org.testng.annotations.Test
 import org.broadinstitute.hail.check.Prop._
-import org.broadinstitute.hail.check.Arbitrary._
 import org.broadinstitute.hail.annotations._
 
 class VSMSuite extends SparkSuite {
@@ -28,34 +22,25 @@
 
     val mdata1 = VariantMetadata(Array("S1", "S2", "S3"))
     val mdata2 = VariantMetadata(Array("S1", "S2"))
-<<<<<<< HEAD
-    val mdata3 = new VariantMetadata(IndexedSeq.empty[(String, String)], Array("S1", "S2"),
-      Annotations.emptyIndexedSeq(2).map(_ + ("1", "5")), TStruct.empty,
-      TStruct.empty)
-    val mdata4 = new VariantMetadata(IndexedSeq.empty[(String, String)], Array("S1", "S2"),
-      Annotations.emptyIndexedSeq(2), TStruct.empty, TStruct.empty
-        + ("dummy", TStruct.empty))
-=======
     val mdata3 = new VariantMetadata(
       IndexedSeq.empty[(String, String)],
       Array("S1", "S2"),
       Annotation.emptyIndexedSeq(2),
-      StructSignature(Map(
-        "inner" -> (0, StructSignature(Map(
-          "thing1" -> (0, SimpleSignature(expr.TString))))),
-        "thing2" -> (1, SimpleSignature(expr.TString)))),
-      Signature.empty)
+      TStruct(
+        "inner" -> TStruct(
+          "thing1" -> TString),
+        "thing2" -> TString),
+      TEmpty)
     val mdata4 = new VariantMetadata(
       IndexedSeq.empty[(String, String)],
       Array("S1", "S2"),
       Annotation.emptyIndexedSeq(2),
-      StructSignature(Map(
-        "inner" -> (0, StructSignature(Map(
-          "thing1" -> (0, SimpleSignature(expr.TString))))),
-        "thing2" -> (1, SimpleSignature(expr.TString)),
-      "dummy" -> (2, SimpleSignature(expr.TString)))),
-      Signature.empty)
->>>>>>> 98233508
+      TStruct(
+        "inner" -> TStruct(
+          "thing1" -> TString),
+        "thing2" -> TString,
+        "dummy" -> TString),
+      TEmpty)
 
     assert(mdata1 != mdata2)
     assert(mdata1 != mdata3)
@@ -197,7 +182,7 @@
       assert(sampleKeys.toSet == keep)
 
       val filteredOut = "/tmp/test_filtered.vds"
-      hadoopDelete(filteredOut, sc.hadoopConfiguration, true)
+      hadoopDelete(filteredOut, sc.hadoopConfiguration, recursive = true)
       filtered.write(sqlContext, filteredOut, compress = true)
 
       val filtered2 = VariantSampleMatrix.read(sqlContext, filteredOut)
