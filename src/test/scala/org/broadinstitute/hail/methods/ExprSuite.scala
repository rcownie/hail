package org.broadinstitute.hail.methods

import org.broadinstitute.hail.Utils._
import org.broadinstitute.hail.annotations.Annotation
import org.broadinstitute.hail.check.Prop._
import org.broadinstitute.hail.expr._
import org.broadinstitute.hail.utils.StringEscapeUtils._
import org.broadinstitute.hail.variant.Genotype
import org.broadinstitute.hail.{FatalException, SparkSuite}
import org.json4s._
import org.json4s.jackson.JsonMethods._
import org.testng.annotations.Test

class ExprSuite extends SparkSuite {

  @Test def exprTest() {
    val symTab = Map("i" -> (0, TInt),
      "j" -> (1, TInt),
      "d" -> (2, TDouble),
      "d2" -> (3, TDouble),
      "s" -> (4, TString),
      "s2" -> (5, TString),
      "a" -> (6, TArray(TInt)),
      "m" -> (7, TInt),
      "as" -> (8, TArray(TStruct(("a", TInt),
        ("b", TString)))),
      "gs" -> (9, TStruct(("noCall", TGenotype),
        ("homRef", TGenotype),
        ("het", TGenotype),
        ("homVar", TGenotype),
        ("hetNonRef35", TGenotype))),
      "t" -> (10, TBoolean),
      "f" -> (11, TBoolean),
      "mb" -> (12, TBoolean),
      "is" -> (13, TString),
      "iset" -> (14, TSet(TInt)),
      "genedict" -> (15, TDict(TInt)),
      "structArray" -> (16, TArray(TStruct(
        ("f1", TInt),
        ("f2", TString),
        ("f3", TInt)))))
    val ec = EvalContext(symTab)

    val a = ec.a
    a(0) = 5 // i
    a(1) = -7 // j
    a(2) = 3.14
    a(3) = 5.79e7
    a(4) = "12,34,56,78"
    a(5) = "this is a String, there are many like it, but this one is mine"
    a(6) = IndexedSeq(1, 2, null, 6, 3, 3, -1, 8)
    a(7) = null // m
    a(8) = Array[Any](Annotation(23, "foo"), Annotation.empty): IndexedSeq[Any]
    a(9) = Annotation(
      Genotype(),
      Genotype(gt = Some(0)),
      Genotype(gt = Some(1)),
      Genotype(gt = Some(2)),
      Genotype(gt = Some(Genotype.gtIndex(3, 5))))
    a(10) = true
    a(11) = false
    a(12) = null // mb
    a(13) = "-37" // is
    a(14) = Set(0, 1, 2)
    a(15) = Map("gene1" -> 2, "gene2" -> 10, "gene3" -> 14)
    a(16) = IndexedSeq(Annotation(1, "A", 2),
      Annotation(5, "B", 6),
      Annotation(10, "C", 10))

    assert(a.length == symTab.size)

    def eval[T](s: String): Option[T] = {
      val f = Parser.parse(s, ec)._2
      f().map(_.asInstanceOf[T])
    }

    def evalWithType[T](s: String): (BaseType, Option[T]) = {
      val (t, f) = Parser.parse(s, ec)
      (t, f().map(_.asInstanceOf[T]))
    }

    assert(eval[Int]("is.toInt").contains(-37))

    assert(eval[Boolean]("!gs.het.isHomRef").contains(true))

    assert(eval[Boolean]("(1 / 2) == 0.5").contains(true))
    assert(eval[Boolean]("(1.0 / 2.0) == 0.5").contains(true))
    assert(eval[Boolean]("(1 / 2.0) == 0.5").contains(true))
    assert(eval[Boolean]("(1.0 / 2) == 0.5").contains(true))

    assert(eval[Boolean]("isMissing(gs.noCall.gt)").contains(true))
    assert(eval[Boolean]("gs.noCall.gt").isEmpty)

    assert(eval[Boolean]("isMissing(gs.noCall.gtj)").contains(true))
    assert(eval[Boolean]("gs.noCall.gtj").isEmpty)

    assert(eval[Boolean]("isMissing(gs.noCall.gtk)").contains(true))
    assert(eval[Boolean]("gs.noCall.gtk").isEmpty)

    assert(eval[Int]("let a = i and b = j in a + b").contains(-2))
    assert(eval[Int]("let a = i and b = a + j in b").contains(-2))
    assert(eval[Int]("let i = j in i").contains(-7))
    assert(eval[Int]("let a = let b = j in b + 1 in a + 1").contains(-5))

    assert(eval[Boolean]("mb || true").contains(true))
    assert(eval[Boolean]("true || mb").contains(true))
    assert(eval[Boolean]("isMissing(false || mb)").contains(true))
    assert(eval[Boolean]("isMissing(mb || false)").contains(true))

    assert(eval[Int]("gs.homRef.gtj").contains(0)
      && eval[Int]("gs.homRef.gtk").contains(0))
    assert(eval[Int]("gs.het.gtj").contains(0)
      && eval[Int]("gs.het.gtk").contains(1))
    assert(eval[Int]("gs.homVar.gtj").contains(1)
      && eval[Int]("gs.homVar.gtk").contains(1))
    assert(eval[Int]("gs.hetNonRef35.gtj").contains(3)
      && eval[Int]("gs.hetNonRef35.gtk").contains(5))

    assert(eval[Int]("i.orElse(3)").contains(5))
    assert(eval[Int]("m.orElse(3)").contains(3))

    assert(eval[Boolean]("isMissing(i)").contains(false))
    assert(eval[Boolean]("isDefined(i)").contains(true))
    assert(eval[Boolean]("isDefined(i)").contains(true))
    assert(eval[Boolean]("i").nonEmpty)

    assert(eval[Boolean]("isMissing(m)").contains(true))
    assert(eval[Boolean]("isDefined(m)").contains(false))
    assert(eval[Boolean]("m").isEmpty)

    assert(eval[Boolean]("isMissing(a[1])").contains(false))
    assert(eval[Boolean]("isDefined(a[1])").contains(true))
    assert(eval[Boolean]("a[1]").nonEmpty)

    assert(eval[Boolean]("isMissing(a[2])").contains(true))
    assert(eval[Boolean]("isDefined(a[2])").contains(false))
    assert(eval[Boolean]("a[2]").isEmpty)

    assert(eval[Boolean]("1 == 1.0").contains(true))
    val equalsError = intercept[FatalException](eval[Boolean](""" s == 2 """))
    assert(equalsError.getMessage.contains("can only compare objects of similar type"))

    assert(eval[Int]("as.length").contains(2))
    assert(eval[Int]("as[0].a").contains(23))
    assert(eval[Boolean]("isMissing(as[1].b)").contains(true))
    assert(eval[Boolean]("as[1].b").isEmpty)

    assert(eval[Int]("i").contains(5))
    assert(eval[Int]("j").contains(-7))
    assert(eval[Int]("i.max(j)").contains(5))
    assert(eval[Int]("i.min(j)").contains(-7))
    assert(eval[Double]("d").exists(D_==(_, 3.14)))
    assert(eval[IndexedSeq[String]]("""s.split(",")""").contains(IndexedSeq("12", "34", "56", "78")))
    assert(eval[Int]("s2.length").contains(62))

    assert(eval[Int]("""a.find(x => x < 0)""").contains(-1))

    assert(eval[String](""" "HELLO=" + j + ", asdasd" + 9""")
      .contains("HELLO=-7, asdasd9"))

    assert(eval[IndexedSeq[_]](""" a.filter(x => x < 4)   """)
      .contains(IndexedSeq(1, 2, 3, 3, -1)))

    assert(eval[IndexedSeq[_]](""" a.filter(x => x < 4).map(x => x * 100)   """)
      .contains(IndexedSeq(1, 2, 3, 3, -1).map(_ * 100)))

    assert(eval[Boolean](""" a.filter(x => x < 4).map(x => x * 100).exists(x => x == -100)   """)
      .contains(true))

    assert(eval[Int]("""a.min""").contains(-1))
    assert(eval[Int]("""a.max""").contains(8))
    assert(eval[Int]("""a.sum""").contains(IndexedSeq(1, 2, 6, 3, 3, -1, 8).sum))
    assert(eval[String]("""str(i)""").contains("5"))
    assert(eval[String](""" 5 + "5" """) == eval[String](""" "5" + 5 """))
    assert(eval[Int]("""iset.min""").contains(0))
    assert(eval[Int]("""iset.max""").contains(2))
    assert(eval[Int]("""iset.sum""").contains(3))

    assert(eval[String](""" "\t\t\t" """).contains("\t\t\t"))
    assert(eval[String](""" "\"\"\"" """).contains("\"\"\""))
    assert(eval[String](""" "```" """).contains("```"))
    val badInput1 = intercept[FatalException](eval[String](" \"aaa\t\t\taaa\" "))
    assert(badInput1.getMessage.contains("invalid character in string literal: `\\t'"))

    val badInput2 = intercept[FatalException](eval[String](" (\"\f\f\f\") "))
    assert(badInput2.getMessage.contains("invalid character in string literal: `\\f"))

    assert(eval[String](""" "a b c d".replace(" ", "_") """).contains("a_b_c_d"))
    assert(eval[String](" \"a\\tb\".replace(\"\\t\", \"_\") ").contains("a_b"))
    assert(eval[String](""" "a    b  c    d".replace("\\s+", "_") """).contains("a_b_c_d"))

    assert(eval[String]("""NA: String""").isEmpty)
    assert(eval[String]("""NA: Int""").isEmpty)
    assert(eval[String]("""NA: Array[Int]""").isEmpty)

    assert(eval[IndexedSeq[Any]]("""[1, 2, 3, 4]""").contains(IndexedSeq(1, 2, 3, 4)))
    assert(eval[IndexedSeq[Any]]("""[1, 2, NA:Int, 6, 3, 3, -1, 8]""").contains(IndexedSeq(1, 2, null, 6, 3, 3, -1, 8)))


    assert(eval[IndexedSeq[Any]]("""[1, 2, 3.0, 4]""").contains(IndexedSeq(1, 2, 3.0, 4)))
    assert(eval[Double]("""[1, 2, 3.0, 4].max""").contains(4.0))

    intercept[FatalException](eval[IndexedSeq[Any]]("""[1,2, "hello"] """))
    intercept[FatalException](eval[IndexedSeq[Any]]("""[] """))

    val (t, r) = evalWithType[Annotation](""" {"field1": 1, "field2": 2 } """)
    assert(r.contains(Annotation(1, 2)))
    assert(t == TStruct(("field1", TInt), ("field2", TInt)))

    val (t2, r2) = evalWithType[Annotation](""" {"field1": 1, "asdasd": "Hello" } """)
    assert(r2.contains(Annotation(1, "Hello")))
    assert(t2 == TStruct(("field1", TInt), ("asdasd", TString)))

    assert(eval[IndexedSeq[_]](""" [0,1,2,3][0:2] """).contains(IndexedSeq(0, 1)))
    assert(eval[IndexedSeq[_]](""" [0,1,2,3][2:] """).contains(IndexedSeq(2, 3)))
    assert(eval[IndexedSeq[_]](""" [0,1,2,3][:2] """).contains(IndexedSeq(0, 1)))
    assert(eval[IndexedSeq[_]](""" [0,1,2,3][:] """).contains(IndexedSeq(0, 1, 2, 3)))

    assert(eval[Int](""" genedict["gene2"] """).contains(10))

    val (dictType, result) = evalWithType[Map[_, _]](""" index(structArray, f2) """)
    assert(result.contains(
      Map("A" -> Annotation(1, 2),
        "B" -> Annotation(5, 6),
        "C" -> Annotation(10, 10))
    ))
    assert(dictType == TDict(TStruct(("f1", TInt), ("f3", TInt))))


    assert(eval[Int](""" index(structArray, f2)["B"].f3 """).contains(6))
    assert(eval[Map[_, _]](""" index(structArray, f2).mapvalues(x => x.f1) """).contains(Map(
      "A" -> 1,
      "B" -> 5,
      "C" -> 10)
    ))
    assert(eval[Boolean](""" index(structArray, f2).contains("B") """).contains(true))
    assert(eval[Boolean](""" index(structArray, f2).contains("E") """).contains(false))
    // FIXME catch parse errors
  }

  @Test def testParseTypes() {
    val s1 = "SIFT_Score: Double, Age: Int"
    val s2 = ""
    val s3 = "SIFT_Score: Double, Age: Int, SIFT2: BadType"

    assert(Parser.parseAnnotationTypes(s1) == Map("SIFT_Score" -> TDouble, "Age" -> TInt))
    assert(Parser.parseAnnotationTypes(s2) == Map.empty[String, BaseType])
    intercept[FatalException](Parser.parseAnnotationTypes(s3) == Map("SIFT_Score" -> TDouble, "Age" -> TInt))
  }

  @Test def testTypePretty() {
    import Type._
    // for arbType

    val sb = new StringBuilder
    check(forAll { (t: Type) =>
      sb.clear()
      t.compact(sb, true)
      val res = sb.result()
      val parsed = Parser.parseType(res)
      t == parsed
    })
    check(forAll { (t: Type) =>
      sb.clear()
      t.pretty(sb, 0, true)
      val res = sb.result()
//      println(res)
      val parsed = Parser.parseType(res)
      t == parsed
    })

  }

  @Test def testJSON() {
    check(forAll { (t: Type) =>
      val a = t.genValue.sample()
<<<<<<< HEAD
      val json = t.makeJSON(a)
      val string = compact(json)
      a == Annotation.fromJson(parse(string), t, "")
    })

    check(forAll { (t: Type) =>
      val a = t.genValue.sample()
      val json = t.makeJSON(a)
      a == Annotation.fromJson(json, t, "")
=======
      val json = t.toJSON(a)
      a == JSONAnnotationImpex.importAnnotation(json, t)
>>>>>>> 92d9fb0b
    })
  }

  @Test def testReadWrite() {
    check(forAll { (t: Type) =>
      val sb = new StringBuilder
      t.pretty(sb, 0)
      val a = t.genValue.sample()
      JSONAnnotationImpex.importAnnotation(
        JSONAnnotationImpex.exportAnnotation(a, t), t) == a
    })
  }

  @Test def testEscaping() {
    val p = forAll { (s: String) =>
      s == unescapeString(escapeString(s))
    }

    p.check(count = 1000)
  }
}<|MERGE_RESOLUTION|>--- conflicted
+++ resolved
@@ -264,7 +264,7 @@
       sb.clear()
       t.pretty(sb, 0, true)
       val res = sb.result()
-//      println(res)
+      //      println(res)
       val parsed = Parser.parseType(res)
       t == parsed
     })
@@ -274,20 +274,15 @@
   @Test def testJSON() {
     check(forAll { (t: Type) =>
       val a = t.genValue.sample()
-<<<<<<< HEAD
-      val json = t.makeJSON(a)
+      val json = t.toJSON(a)
       val string = compact(json)
-      a == Annotation.fromJson(parse(string), t, "")
+      a == JSONAnnotationImpex.importAnnotation(parse(string), t, "")
     })
 
     check(forAll { (t: Type) =>
       val a = t.genValue.sample()
-      val json = t.makeJSON(a)
-      a == Annotation.fromJson(json, t, "")
-=======
       val json = t.toJSON(a)
       a == JSONAnnotationImpex.importAnnotation(json, t)
->>>>>>> 92d9fb0b
     })
   }
 
